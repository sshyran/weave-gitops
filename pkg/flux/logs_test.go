--- conflicted
+++ resolved
@@ -121,33 +121,6 @@
 	require.Equal(t, exePath, filepath.Join(homeDir, ".wego", "bin", "flux-"+version.FluxVersion))
 }
 
-<<<<<<< HEAD
-func TestSetupFluxBin(t *testing.T) {
-	dir, err := ioutil.TempDir(t.TempDir(), "a-home-dir")
-	require.NoError(t, err)
-
-	defer os.RemoveAll(dir)
-
-	homeDir = dir
-	version.FluxVersion = "0.11.0"
-
-	fluxClient.SetupBin()
-
-	fluxPath := fmt.Sprintf("%v/.wego/bin", homeDir)
-
-	require.DirExists(t, fluxPath)
-	binPath := fmt.Sprintf("%v/flux-%v", fluxPath, version.FluxVersion)
-	require.FileExists(t, binPath)
-
-	version.FluxVersion = "0.12.0"
-
-	fluxClient.SetupBin()
-
-	require.NoFileExists(t, binPath)
-	binPath = fmt.Sprintf("%v/flux-%v", fluxPath, version.FluxVersion)
-	require.FileExists(t, binPath)
-}
-=======
 var _ = Describe("Set up flux bin", func() {
 	BeforeEach(func() {
 		dir, err := ioutil.TempDir("", "a-home-dir")
@@ -221,5 +194,4 @@
 			Expect(bin).Should(Equal(dummyBinary))
 		})
 	})
-})
->>>>>>> 1e28fd2f
+})