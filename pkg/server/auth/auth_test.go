package auth_test

import (
	"bytes"
	"context"
	"fmt"
	"net/http"
	"net/http/httptest"
	"net/url"
	"strings"
	"testing"
	"time"

	"github.com/coreos/go-oidc/v3/oidc"
	"github.com/go-logr/logr"
	"github.com/oauth2-proxy/mockoidc"
	"github.com/stretchr/testify/assert"
<<<<<<< HEAD
	"github.com/stretchr/testify/require"
	"github.com/weaveworks/weave-gitops/pkg/server/auth"
	"golang.org/x/crypto/bcrypt"
	corev1 "k8s.io/api/core/v1"
	metav1 "k8s.io/apimachinery/pkg/apis/meta/v1"
=======
	"github.com/weaveworks/weave-gitops/pkg/server/auth"
>>>>>>> b7f24ca6
	ctrlclient "sigs.k8s.io/controller-runtime/pkg/client/fake"
)

func TestWithAPIAuthReturns401ForUnauthenticatedRequests(t *testing.T) {
	ctx := context.Background()

	m, err := mockoidc.Run()
	if err != nil {
		t.Error("failed to create fake OIDC server")
	}

	defer func() {
		_ = m.Shutdown()
	}()

	fake := m.Config()
	mux := http.NewServeMux()
	fakeKubernetesClient := ctrlclient.NewClientBuilder().Build()

	tokenSignerVerifier, err := auth.NewHMACTokenSignerVerifier(5 * time.Minute)
	if err != nil {
		t.Errorf("failed to create HMAC signer: %v", err)
	}

	srv, err := auth.NewAuthServer(ctx, logr.Discard(), http.DefaultClient,
		auth.AuthConfig{
			auth.OIDCConfig{
				IssuerURL:     fake.Issuer,
				ClientID:      fake.ClientID,
				ClientSecret:  fake.ClientSecret,
				RedirectURL:   "",
				TokenDuration: 20 * time.Minute,
			},
		}, fakeKubernetesClient, tokenSignerVerifier)
	if err != nil {
		t.Error("failed to create auth config")
	}

	_ = auth.RegisterAuthServer(mux, "/oauth2", srv, 1)

	s := httptest.NewServer(mux)
	defer s.Close()

	// Set the correct redirect URL now that we have a server running
	srv.SetRedirectURL(s.URL + "/oauth2/callback")

	res := httptest.NewRecorder()
	req := httptest.NewRequest(http.MethodGet, s.URL, nil)
	auth.WithAPIAuth(http.HandlerFunc(func(rw http.ResponseWriter, r *http.Request) {}), srv, nil).ServeHTTP(res, req)

	if res.Result().StatusCode != http.StatusUnauthorized {
		t.Errorf("expected status of %d but got %d", http.StatusUnauthorized, res.Result().StatusCode)
	}

	// Test out the publicRoutes
	res = httptest.NewRecorder()
	req = httptest.NewRequest(http.MethodGet, s.URL+"/v1/featureflags", nil)
	auth.WithAPIAuth(http.HandlerFunc(func(rw http.ResponseWriter, r *http.Request) {}), srv, []string{"/v1/featureflags"}).ServeHTTP(res, req)

	if res.Result().StatusCode != http.StatusOK {
		t.Errorf("expected status of %d but got %d", http.StatusUnauthorized, res.Result().StatusCode)
	}
}

func TestOauth2FlowRedirectsToOIDCIssuerForUnauthenticatedRequests(t *testing.T) {
	ctx := context.Background()

	m, err := mockoidc.Run()
	if err != nil {
		t.Error("failed to create fake OIDC server")
	}

	defer func() {
		_ = m.Shutdown()
	}()

	fake := m.Config()
	mux := http.NewServeMux()
	fakeKubernetesClient := ctrlclient.NewClientBuilder().Build()

	tokenSignerVerifier, err := auth.NewHMACTokenSignerVerifier(5 * time.Minute)
	if err != nil {
		t.Errorf("failed to create HMAC signer: %v", err)
	}

	srv, err := auth.NewAuthServer(ctx, logr.Discard(), http.DefaultClient,
		auth.AuthConfig{
			auth.OIDCConfig{
				IssuerURL:     fake.Issuer,
				ClientID:      fake.ClientID,
				ClientSecret:  fake.ClientSecret,
				RedirectURL:   "",
				TokenDuration: 20 * time.Minute,
			},
		}, fakeKubernetesClient, tokenSignerVerifier)
	if err != nil {
		t.Error("failed to create auth config")
	}

	_ = auth.RegisterAuthServer(mux, "/oauth2", srv, 1)

	s := httptest.NewServer(mux)
	defer s.Close()

	// Set the correct redirect URL now that we have a server running
	redirectURL := s.URL + "/oauth2/callback"
	srv.SetRedirectURL(redirectURL)

	res := httptest.NewRecorder()
	req := httptest.NewRequest(http.MethodGet, s.URL, nil)
	srv.OAuth2Flow().ServeHTTP(res, req)

	if res.Result().StatusCode != http.StatusSeeOther {
		t.Errorf("expected status of %d but got %d", http.StatusSeeOther, res.Result().StatusCode)
	}

	authCodeURL := fmt.Sprintf("%s?client_id=%s&redirect_uri=%s&response_type=code&scope=%s", m.AuthorizationEndpoint(), fake.ClientID, url.QueryEscape(redirectURL), strings.Join([]string{"profile", oidc.ScopeOpenID, oidc.ScopeOfflineAccess, "email"}, "+"))
	if !strings.HasPrefix(res.Result().Header.Get("Location"), authCodeURL) {
		t.Errorf("expected Location header URL to include scopes %s but does not: %s", authCodeURL, res.Result().Header.Get("Location"))
	}
}

func TestIsPublicRoute(t *testing.T) {
	assert.True(t, auth.IsPublicRoute(&url.URL{Path: "/foo"}, []string{"/foo"}))
	assert.False(t, auth.IsPublicRoute(&url.URL{Path: "foo"}, []string{"/foo"}))
	assert.False(t, auth.IsPublicRoute(&url.URL{Path: "/foob"}, []string{"/foo"}))
<<<<<<< HEAD
}

func TestRateLimit(t *testing.T) {
	ctx := context.Background()
	mux := http.NewServeMux()
	tokenSignerVerifier, err := auth.NewHMACTokenSignerVerifier(5 * time.Minute)
	require.NoError(t, err)

	password := "my-secret-password"
	hashed, err := bcrypt.GenerateFromPassword([]byte(password), bcrypt.DefaultCost)
	require.NoError(t, err)

	hashedSecret := &corev1.Secret{
		ObjectMeta: metav1.ObjectMeta{
			Name:      "cluster-user-auth",
			Namespace: "wego-system",
		},
		Data: map[string][]byte{
			"password": hashed,
		},
	}
	fakeKubernetesClient := ctrlclient.NewClientBuilder().WithObjects(hashedSecret).Build()

	srv, err := auth.NewAuthServer(ctx, logr.Discard(), http.DefaultClient,
		auth.AuthConfig{
			auth.OIDCConfig{
				TokenDuration: 20 * time.Minute,
			},
		}, fakeKubernetesClient, tokenSignerVerifier)
	require.NoError(t, err)
	err = auth.RegisterAuthServer(mux, "/oauth2", srv, 1)
	require.NoError(t, err)

	s := httptest.NewServer(mux)
	defer s.Close()

	res1, err := http.Post(s.URL+"/oauth2/sign_in", "application/json", bytes.NewReader([]byte(`{"password":"my-secret-password"}`)))
	require.NoError(t, err)

	if res1.StatusCode != http.StatusOK {
		t.Errorf("expected 200 but got %d instead", res1.StatusCode)
	}

	res2, err := http.Post(s.URL+"/oauth2/sign_in", "application/json", bytes.NewReader([]byte(`{"password":"my-secret-password"}`)))
	require.NoError(t, err)

	if res2.StatusCode != http.StatusTooManyRequests {
		t.Errorf("expected 429 but got %d instead", res2.StatusCode)
	}

	time.Sleep(time.Second)

	res3, err := http.Post(s.URL+"/oauth2/sign_in", "application/json", bytes.NewReader([]byte(`{"password":"my-secret-password"}`)))
	require.NoError(t, err)

	if res3.StatusCode != http.StatusOK {
		t.Errorf("expected 200 but got %d instead", res3.StatusCode)
	}
=======
>>>>>>> b7f24ca6
}<|MERGE_RESOLUTION|>--- conflicted
+++ resolved
@@ -15,15 +15,11 @@
 	"github.com/go-logr/logr"
 	"github.com/oauth2-proxy/mockoidc"
 	"github.com/stretchr/testify/assert"
-<<<<<<< HEAD
 	"github.com/stretchr/testify/require"
 	"github.com/weaveworks/weave-gitops/pkg/server/auth"
 	"golang.org/x/crypto/bcrypt"
 	corev1 "k8s.io/api/core/v1"
 	metav1 "k8s.io/apimachinery/pkg/apis/meta/v1"
-=======
-	"github.com/weaveworks/weave-gitops/pkg/server/auth"
->>>>>>> b7f24ca6
 	ctrlclient "sigs.k8s.io/controller-runtime/pkg/client/fake"
 )
 
@@ -150,7 +146,6 @@
 	assert.True(t, auth.IsPublicRoute(&url.URL{Path: "/foo"}, []string{"/foo"}))
 	assert.False(t, auth.IsPublicRoute(&url.URL{Path: "foo"}, []string{"/foo"}))
 	assert.False(t, auth.IsPublicRoute(&url.URL{Path: "/foob"}, []string{"/foo"}))
-<<<<<<< HEAD
 }
 
 func TestRateLimit(t *testing.T) {
@@ -166,7 +161,7 @@
 	hashedSecret := &corev1.Secret{
 		ObjectMeta: metav1.ObjectMeta{
 			Name:      "cluster-user-auth",
-			Namespace: "wego-system",
+			Namespace: "flux-system",
 		},
 		Data: map[string][]byte{
 			"password": hashed,
@@ -209,6 +204,4 @@
 	if res3.StatusCode != http.StatusOK {
 		t.Errorf("expected 200 but got %d instead", res3.StatusCode)
 	}
-=======
->>>>>>> b7f24ca6
 }