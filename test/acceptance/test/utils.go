/**
* All common util functions and golbal constants will go here.
**/
package acceptance

import (
	"bytes"
	"context"
	"errors"
	"fmt"
	"math/rand"
	"os"
	"os/exec"
	"path"
	"regexp"

	"strconv"
	"strings"
	"time"

	"github.com/fluxcd/go-git-providers/github"
	"github.com/fluxcd/go-git-providers/gitprovider"
	. "github.com/onsi/ginkgo"
	. "github.com/onsi/gomega"
	"github.com/onsi/gomega/gexec"
	log "github.com/sirupsen/logrus"
	wego "github.com/weaveworks/weave-gitops/api/v1alpha1"
	"github.com/weaveworks/weave-gitops/pkg/utils"
)

const THIRTY_SECOND_TIMEOUT time.Duration = 30 * time.Second
const EVENTUALLY_DEFAULT_TIMEOUT time.Duration = 60 * time.Second
const TIMEOUT_FIVE_MINUTES time.Duration = 5 * time.Minute
const INSTALL_RESET_TIMEOUT time.Duration = 300 * time.Second
const NAMESPACE_TERMINATE_TIMEOUT time.Duration = 600 * time.Second
const INSTALL_PODS_READY_TIMEOUT time.Duration = 6 * time.Minute
const WEGO_DEFAULT_NAMESPACE = wego.DefaultNamespace
const WEGO_UI_URL = "http://localhost:9001"
const SELENIUM_SERVICE_URL = "http://localhost:4444/wd/hub"
const SCREENSHOTS_DIR string = "screenshots/"
const DEFAULT_BRANCH_NAME = "main"
const CI = "CI"

var DEFAULT_SSH_KEY_PATH string
var GITHUB_ORG string
var WEGO_BIN_PATH string

type TestInputs struct {
	appRepoName         string
	appManifestFilePath string
	workloadName        string
	workloadNamespace   string
}

const charset = "abcdefghijklmnopqrstuvwxyz0123456789"

var seededRand *rand.Rand = rand.New(
	rand.NewSource(time.Now().UnixNano()))

func contains(s []string, str string) bool {
	for _, v := range s {
		if v == str {
			return true
		}
	}

	return false
}

func FileExists(name string) bool {
	if _, err := os.Stat(name); err != nil {
		if os.IsNotExist(err) {
			return false
		}
	}

	return true
}

func getClusterName() string {
	out, err := exec.Command("kubectl", "config", "current-context").Output()
	Expect(err).ShouldNot(HaveOccurred())

	return string(bytes.TrimSuffix(out, []byte("\n")))
}

// showItems displays the current set of a specified object type in tabular format
func ShowItems(itemType string, kubeconfig string) error {
	if itemType != "" {
		return runCommandPassThrough([]string{}, kubeconfig, "kubectl", "get", itemType, "--all-namespaces", "-o", "wide")
	}
<<<<<<< HEAD
	return runCommandPassThrough([]string{}, kubeconfig, "kubectl", "get", "all", "--all-namespaces", "-o", "wide")
=======

	return runCommandPassThrough([]string{}, "kubectl", "get", "all", "--all-namespaces", "-o", "wide")
>>>>>>> 3d359daa
}

func ShowWegoControllerLogs(ns string, kubeConfigPath string) {
	controllers := []string{"helm", "kustomize", "notification", "source"}

	for _, c := range controllers {
		label := c + "-controller"
		log.Infof("Logs for controller: %s", label)
		_ = runCommandPassThrough([]string{}, kubeConfigPath, "kubectl", "logs", "-l", "app="+label, "-n", ns)
	}
}

func StringWithCharset(length int, charset string) string {
	b := make([]byte, length)
	for i := range b {
		b[i] = charset[seededRand.Intn(len(charset))]
	}

	return string(b)
}

func RandString(length int) string {
	return StringWithCharset(length, charset)
}

func generateTestInputs() TestInputs {
	var inputs TestInputs

	uniqueSuffix := RandString(6)
	inputs.appRepoName = "wego-test-app-" + RandString(8)
	inputs.appManifestFilePath = getUniqueWorkload("xxyyzz", uniqueSuffix)
	inputs.workloadName = "nginx-" + uniqueSuffix
	inputs.workloadNamespace = "my-nginx-" + uniqueSuffix

	return inputs
}

func getUniqueWorkload(placeHolderSuffix string, uniqueSuffix string) string {
	d, _ := os.Getwd()
	fmt.Println("PWD", d)
	workloadTemplateFilePath := "./data/nginx-template.yaml"
	absWorkloadManifestFilePath := "/tmp/nginx-" + uniqueSuffix + ".yaml"
<<<<<<< HEAD
	cmd := fmt.Sprintf("sed 's/%s/%s/g' %s > %s", placeHolderSuffix, uniqueSuffix, workloadTemplateFilePath, absWorkloadManifestFilePath)
	fmt.Println("CMDonpwd", cmd)
	err := runCommandPassThrough([]string{}, "", "sh", "-c", cmd)
	if err != nil {
		panic(err)
	}
	fmt.Println("checkpoint0")
	c := exec.Command("sh", "-c", fmt.Sprintf("cat %s", absWorkloadManifestFilePath))
	c.Stdout = os.Stdout
	c.Stderr = os.Stderr
	err = c.Run()
	if err != nil {
		panic(err)
	}
	fmt.Println("checkpoint1")
=======
	_ = runCommandPassThrough([]string{}, "sh", "-c", fmt.Sprintf("sed 's/%s/%s/g' %s > %s", placeHolderSuffix, uniqueSuffix, workloadTemplateFilePath, absWorkloadManifestFilePath))

>>>>>>> 3d359daa
	return absWorkloadManifestFilePath
}

func setupSSHKey(sshKeyPath string) {
<<<<<<< HEAD
	//if _, err := os.Stat(sshKeyPath); os.IsNotExist(err) {
	//	fmt.Println("sshkeyPath", sshKeyPath, "doesn't exists")
	//	command := exec.Command("sh", "-c", fmt.Sprintf(`
	//                       echo "%s" >> %s &&
	//                       chmod 0600 %s &&
	//                       ls -la %s`, os.Getenv("GITHUB_KEY"), sshKeyPath, sshKeyPath, sshKeyPath))
	//	session, err := gexec.Start(command, GinkgoWriter, GinkgoWriter)
	//	Expect(err).ShouldNot(HaveOccurred())
	//	Eventually(session).Should(gexec.Exit())
	//}
=======
	if _, err := os.Stat(sshKeyPath); os.IsNotExist(err) {
		command := exec.Command("sh", "-c", fmt.Sprintf(`
                           echo "%s" >> %s &&
                           chmod 0600 %s &&
                           ls -la %s`, os.Getenv("GITHUB_KEY"), sshKeyPath, sshKeyPath, sshKeyPath))
		session, err := gexec.Start(command, GinkgoWriter, GinkgoWriter)
		Expect(err).ShouldNot(HaveOccurred())
		Eventually(session).Should(gexec.Exit())
	}
>>>>>>> 3d359daa
}

func ResetOrCreateCluster(namespace string, deleteWegoRuntime bool, kubeConfigPath string) (string, error) {
	return ResetOrCreateClusterWithName(namespace, deleteWegoRuntime, "", kubeConfigPath)
}

func ResetOrCreateClusterWithName(namespace string, deleteWegoRuntime bool, clusterName string, kubeConfigPath string) (string, error) {
	supportedProviders := []string{"kind", "kubectl"}
	supportedK8SVersions := []string{"1.19.1", "1.20.2", "1.21.1"}

	provider, found := os.LookupEnv("CLUSTER_PROVIDER")
	if !found {
		provider = "kind"
	}

	k8sVersion, found := os.LookupEnv("K8S_VERSION")
	if !found {
		k8sVersion = "1.20.2"
	}

	if !contains(supportedProviders, provider) {
		log.Errorf("Cluster provider %s is not supported for testing", provider)
		return clusterName, errors.New("Unsupported provider")
	}

	if !contains(supportedK8SVersions, k8sVersion) {
		log.Errorf("Kubernetes version %s is not supported for testing", k8sVersion)
		return clusterName, errors.New("Unsupported kubernetes version")
	}

	//For kubectl, point to a valid cluster, we will try to reset the namespace only
	if namespace != "" && provider == "kubectl" {
		err := runCommandPassThrough([]string{}, kubeConfigPath, "./scripts/reset-wego.sh", namespace)
		if err != nil {
			log.Infof("Failed to reset the wego runtime in namespace %s", namespace)
		}

		if deleteWegoRuntime {
			uninstallWegoRuntime(namespace, kubeConfigPath)
		}
	}

	if provider == "kind" {
		if clusterName == "" {
			clusterName = provider + "-" + RandString(6)
		}

		log.Infof("Creating a kind cluster %s", clusterName)
<<<<<<< HEAD
		err := runCommandPassThrough([]string{}, "", "./scripts/kind-cluster.sh", clusterName, "kindest/node:v"+k8sVersion)
=======

		err := runCommandPassThrough([]string{}, "./scripts/kind-cluster.sh", clusterName, "kindest/node:v"+k8sVersion)

>>>>>>> 3d359daa
		if err != nil {
			log.Infof("Failed to create kind cluster")
			log.Fatal(err)

			return clusterName, err
		}
	}

	log.Info("Wait for the cluster to be ready")
<<<<<<< HEAD
	err := runCommandPassThrough([]string{}, "", "kubectl", "wait", "--for=condition=Ready", "--timeout=300s", "-n", "kube-system", "--all", "pods")
=======

	err := runCommandPassThrough([]string{}, "kubectl", "wait", "--for=condition=Ready", "--timeout=300s", "-n", "kube-system", "--all", "pods")

>>>>>>> 3d359daa
	if err != nil {
		log.Infof("Cluster system pods are not ready after waiting for 5 minutes, This can cause tests failures.")
		return clusterName, err
	}

	return clusterName, nil
}

func initAndCreateEmptyRepo(appRepoName string, isPrivateRepo bool) string {
	repoAbsolutePath := "/tmp/" + appRepoName

	// We need this step in case running a single test case locally
	err := os.RemoveAll(repoAbsolutePath)
	Expect(err).ShouldNot(HaveOccurred())

	err = createRepository(appRepoName, DEFAULT_BRANCH_NAME, isPrivateRepo)
	Expect(err).ShouldNot(HaveOccurred())

	err = utils.WaitUntil(os.Stdout, time.Second*3, time.Second*30, func() error {
		command := exec.Command("sh", "-c", fmt.Sprintf(`
                            git clone git@github.com:%s/%s.git %s`,
			GITHUB_ORG, appRepoName,
			repoAbsolutePath))
		command.Stdout = os.Stdout
		command.Stderr = os.Stderr
		err := command.Run()
		if err != nil {
			os.RemoveAll(repoAbsolutePath)
			return err
		}
		return nil
	})
	Expect(err).ShouldNot(HaveOccurred())

	//command := exec.Command("sh", "-c", fmt.Sprintf(`cd %s`,
	//	repoAbsolutePath))
	//session, err := gexec.Start(command, GinkgoWriter, GinkgoWriter)
	//Expect(err).NotTo(HaveOccurred())
	//Eventually(session).Should(gexec.Exit())

	return repoAbsolutePath
}

func createSubDir(subDirName string, repoAbsolutePath string) string {
	subDirAbsolutePath := fmt.Sprintf(`%s/%s`, repoAbsolutePath, subDirName)
	command := exec.Command("sh", "-c", fmt.Sprintf(`mkdir -p %s`, subDirAbsolutePath))
	session, err := gexec.Start(command, GinkgoWriter, GinkgoWriter)
	Expect(err).ShouldNot(HaveOccurred())
	Eventually(session).Should(gexec.Exit())

	return subDirAbsolutePath
}

func createGitRepoBranch(repoAbsolutePath string, branchName string) string {
	command := exec.Command("sh", "-c", fmt.Sprintf("cd %s && git checkout -b %s && git push --set-upstream origin %s", repoAbsolutePath, branchName, branchName))
	session, err := gexec.Start(command, GinkgoWriter, GinkgoWriter)
	Expect(err).ShouldNot(HaveOccurred())
	Eventually(session).Should(gexec.Exit())

	return string(session.Wait().Out.Contents())
}

func getRepoVisibility(org string, repo string) string {
	command := exec.Command("sh", "-c", fmt.Sprintf("hub api --flat repos/%s/%s|grep -i private|cut -f2", org, repo))
	session, err := gexec.Start(command, GinkgoWriter, GinkgoWriter)
	Expect(err).ShouldNot(HaveOccurred())
	Eventually(session).Should(gexec.Exit())
	visibilityStr := strings.TrimSpace(string(session.Wait().Out.Contents()))
	log.Infof("Repo visibility private=%s", visibilityStr)

	return visibilityStr
}

func waitForResource(resourceType string, resourceName string, namespace string, timeout time.Duration, kubeConfigPath string) error {
	pollInterval := 5

	if timeout < 5*time.Second {
		timeout = 5 * time.Second
	}

	timeoutInSeconds := int(timeout.Seconds())
	for i := pollInterval; i < timeoutInSeconds; i += pollInterval {
		log.Infof("Waiting for %s in namespace: %s... : %d second(s) passed of %d seconds timeout", resourceType+"/"+resourceName, namespace, i, timeoutInSeconds)
<<<<<<< HEAD
		err := runCommandPassThroughWithoutOutput([]string{fmt.Sprintf("KUBECONFIG=%s", kubeConfigPath)}, "sh", "-c", fmt.Sprintf("kubectl get %s %s -n %s", resourceType, resourceName, namespace))
=======
		err := runCommandPassThroughWithoutOutput([]string{}, "sh", "-c", fmt.Sprintf("kubectl get %s %s -n %s", resourceType, resourceName, namespace))

>>>>>>> 3d359daa
		if err == nil {
			log.Infof("%s is available in cluster", resourceType+"/"+resourceName)
			command := exec.Command("sh", "-c", fmt.Sprintf("kubectl get %s %s -n %s", resourceType, resourceName, namespace))
			command.Env = os.Environ()
			command.Env = append(command.Env, fmt.Sprintf("KUBECONFIG=%s", kubeConfigPath))
			session, err := gexec.Start(command, GinkgoWriter, GinkgoWriter)
			Expect(err).ShouldNot(HaveOccurred())
			Eventually(session).Should(gexec.Exit())

			noResourcesFoundMessage := fmt.Sprintf("No resources found in %s namespace", namespace)

			if strings.Contains(string(session.Wait().Out.Contents()), noResourcesFoundMessage) {
				log.Infof("Got message => {" + noResourcesFoundMessage + "} Continue looking for resource(s)")
				continue
			}

			return nil
		}

		time.Sleep(time.Duration(pollInterval) * time.Second)
	}

	return fmt.Errorf("Error: Failed to find the resource %s of type %s, timeout reached", resourceName, resourceType)
}

func waitForNamespaceToTerminate(namespace string, timeout time.Duration, kubeconfigPath string) error {
	//check if the namespace exist before cleaning up
	pollInterval := 5

	if timeout < 5*time.Second {
		timeout = 5 * time.Second
	}

	timeoutInSeconds := int(timeout.Seconds())

	err := runCommandPassThrough([]string{}, kubeconfigPath, "sh", "-c", fmt.Sprintf("kubectl get ns %s", namespace))

	if err != nil {
		log.Infof("Namespace %s doesn't exist, nothing to clean — skipping...", namespace)
		return nil
	}

	for i := pollInterval; i < timeoutInSeconds; i += pollInterval {
		log.Infof("Waiting for namespace: %s to terminate : %d second(s) passed of %d seconds timeout", namespace, i, timeoutInSeconds)

		cmd := fmt.Sprintf("kubectl get ns %s --ignore-not-found=true | grep -i terminating", namespace)
		out, _ := runCommandAndReturnStringOutput(cmd, kubeconfigPath)
		out = strings.TrimSpace(out)

		if out == "" {
			return nil
		}

		if i > timeoutInSeconds/2 && i%10 == 0 {
			//Patch the finalizer
			log.Infof("Patch the finalizer to unstuck the terminating namespace %s", namespace)
			_ = runCommandPassThrough([]string{}, kubeconfigPath, "sh", "-c", fmt.Sprintf("kubectl patch ns %s -p '{\"metadata\":{\"finalizers\":[]}}' --type=merge", namespace))
		}

		time.Sleep(time.Duration(pollInterval) * time.Second)
	}

	return fmt.Errorf("Error: Failed to terminate the namespace %s", namespace)
}

func VerifyControllersInCluster(namespace string, kubeconfigPath string) {
	Expect(waitForResource("deploy", "helm-controller", namespace, INSTALL_PODS_READY_TIMEOUT, kubeconfigPath))
	Expect(waitForResource("deploy", "kustomize-controller", namespace, INSTALL_PODS_READY_TIMEOUT, kubeconfigPath))
	Expect(waitForResource("deploy", "notification-controller", namespace, INSTALL_PODS_READY_TIMEOUT, kubeconfigPath))
	Expect(waitForResource("deploy", "source-controller", namespace, INSTALL_PODS_READY_TIMEOUT, kubeconfigPath))
	Expect(waitForResource("deploy", "image-automation-controller", namespace, INSTALL_PODS_READY_TIMEOUT, kubeconfigPath))
	Expect(waitForResource("deploy", "image-reflector-controller", namespace, INSTALL_PODS_READY_TIMEOUT, kubeconfigPath))
	Expect(waitForResource("pods", "", namespace, INSTALL_PODS_READY_TIMEOUT, kubeconfigPath))

<<<<<<< HEAD
	By("And I wait for the wego controllers to be ready", func() {
		command := exec.Command("sh", "-c", fmt.Sprintf("kubectl wait --for=condition=Ready --timeout=%s -n %s --all pod --selector='app!=wego-app'", "120s", namespace))
		command.Env = os.Environ()
		command.Env = append(command.Env, fmt.Sprintf("KUBECONFIG=%s", kubeconfigPath))
=======
	By("And I wait for the gitops controllers to be ready", func() {
		command := exec.Command("sh", "-c", fmt.Sprintf("kubectl wait --for=condition=Ready --timeout=%s -n %s --all pod", "120s", namespace))
>>>>>>> 3d359daa
		session, err := gexec.Start(command, GinkgoWriter, GinkgoWriter)
		Expect(err).ShouldNot(HaveOccurred())
		Eventually(session, INSTALL_PODS_READY_TIMEOUT).Should(gexec.Exit())
	})
}

<<<<<<< HEAD
func installAndVerifyWego(wegoNamespace string, kubeconfigPath string) {
	By("And I run 'wego install' command with namespace "+wegoNamespace, func() {
		command := exec.Command("sh", "-c", fmt.Sprintf("%s gitops install --namespace=%s", WEGO_BIN_PATH, wegoNamespace))
		command.Env = os.Environ()
		command.Env = append(command.Env, fmt.Sprintf("KUBECONFIG=%s", kubeconfigPath))
=======
func installAndVerifyWego(wegoNamespace string) {
	By("And I run 'gitops install' command with namespace "+wegoNamespace, func() {
		command := exec.Command("sh", "-c", fmt.Sprintf("%s install --namespace=%s", WEGO_BIN_PATH, wegoNamespace))
>>>>>>> 3d359daa
		session, err := gexec.Start(command, GinkgoWriter, GinkgoWriter)
		Expect(err).ShouldNot(HaveOccurred())
		Eventually(session, TIMEOUT_FIVE_MINUTES).Should(gexec.Exit())
		Expect(string(session.Err.Contents())).Should(BeEmpty())
		VerifyControllersInCluster(wegoNamespace, kubeconfigPath)
	})
}

<<<<<<< HEAD
func uninstallWegoRuntime(namespace string, kubeConfigPath string) {
	if os.Getenv(CI) != "" {
		log.Infof("About to delete WeGO runtime from namespace: %s", namespace)
		err := runCommandPassThrough([]string{}, kubeConfigPath, "sh", "-c", fmt.Sprintf("%s flux uninstall --namespace %s --silent", WEGO_BIN_PATH, namespace))
		if err != nil {
			log.Infof("Failed to uninstall the wego runtime %s", namespace)
		}
=======
func uninstallWegoRuntime(namespace string) {
	log.Infof("About to delete Gitops runtime from namespace: %s", namespace)
	err := runCommandPassThrough([]string{}, "sh", "-c", fmt.Sprintf("%s flux uninstall --namespace %s --silent", WEGO_BIN_PATH, namespace))

	if err != nil {
		log.Infof("Failed to uninstall the gitops runtime %s", namespace)
	}
>>>>>>> 3d359daa

		err = runCommandPassThrough([]string{}, kubeConfigPath, "sh", "-c", "kubectl delete crd apps.wego.weave.works")
		if err != nil {
			log.Infof("Failed to delete crd apps.wego.weave.works")
		}
		Expect(waitForNamespaceToTerminate(namespace, NAMESPACE_TERMINATE_TIMEOUT, kubeConfigPath)).To(Succeed())
	}
<<<<<<< HEAD
=======

	Expect(waitForNamespaceToTerminate(namespace, NAMESPACE_TERMINATE_TIMEOUT)).To(Succeed())
>>>>>>> 3d359daa
}

//func deleteNamespace(namespace string) {
//	log.Infof("Deleting namespace: " + namespace)
//	command := exec.Command("kubectl", "delete", "ns", namespace)
//	session, _ := gexec.Start(command, GinkgoWriter, GinkgoWriter)
//	Eventually(session).Should(gexec.Exit())
//}

func deleteRepo(appRepoName string) {
	log.Infof("Delete application repo: %s", GITHUB_ORG+"/"+appRepoName)
	_ = runCommandPassThrough([]string{}, "", "hub", "delete", "-y", GITHUB_ORG+"/"+appRepoName)
}

func deleteWorkload(workloadName string, workloadNamespace string, kubeConfigPath string) {
	if os.Getenv(CI) != "" {
		log.Infof("Delete the namespace %s along with workload %s", workloadNamespace, workloadName)
		_ = runCommandPassThrough([]string{}, kubeConfigPath, "kubectl", "delete", "ns", workloadNamespace)
		_ = waitForNamespaceToTerminate(workloadNamespace, INSTALL_RESET_TIMEOUT, kubeConfigPath)
	}
}

func deletePersistingHelmApp(namespace string, workloadName string, timeout time.Duration) {
	//check if application exists before cleaning up
	err := runCommandPassThrough([]string{}, "", "sh", "-c", fmt.Sprintf("kubectl get -n %s pod/%s", namespace, workloadName))
	if err != nil {
		fmt.Println("No workloads exist under the namespace: " + namespace + ", nothing to clean — skipping...")
	} else {
		log.Infof("Found persisting helm workload under the namespace: " + namespace + ", cleaning up...")
		_ = runCommandPassThrough([]string{}, "", "sh", "-c", fmt.Sprintf("kubectl delete -n %s helmreleases.helm.toolkit.fluxcd.io --all", namespace))
		_ = runCommandPassThrough([]string{}, "", "sh", "-c", fmt.Sprintf("kubectl delete -n %s helmcharts.source.toolkit.fluxcd.io --all", namespace))
		_ = runCommandPassThrough([]string{}, "", "sh", "-c", fmt.Sprintf("kubectl delete -n %s helmrepositories.source.toolkit.fluxcd.io --all", namespace))
		_ = runCommandPassThrough([]string{}, "", "sh", "-c", fmt.Sprintf("kubectl delete apps -n %s --all", namespace))
		_ = runCommandPassThrough([]string{}, "", "sh", "-c", fmt.Sprintf("kubectl wait --for=delete pod/%s -n %s --timeout=%s", workloadName, namespace, timeout))
	}
}

func createAppReplicas(repoAbsolutePath string, appManifestFilePath string, replicasSetValue int, workloadName string, kubeConfigPath string) string {
	log.Infof("Editing app-manifest file in git repo to create replicas of workload: %s", workloadName)

	appManifestFile := repoAbsolutePath + "/" + appManifestFilePath
<<<<<<< HEAD
	_ = runCommandPassThrough([]string{}, kubeConfigPath, "sh", "-c", fmt.Sprintf("sed -ie 's/replicas: 1/replicas: %d/g' %s", replicasSetValue, appManifestFile))
	changedValue, _ := runCommandAndReturnStringOutput(fmt.Sprintf("cat %s", appManifestFile), kubeConfigPath)
	return changedValue
}

func waitForReplicaCreation(namespace string, replicasSetValue int, timeout time.Duration, kubeConfigPath string) error {

=======
	_ = runCommandPassThrough([]string{}, "sh", "-c", fmt.Sprintf("sed -ie 's/replicas: 1/replicas: %d/g' %s", replicasSetValue, appManifestFile))
	changedValue, _ := runCommandAndReturnStringOutput(fmt.Sprintf("cat %s", appManifestFile))

	return changedValue
}

func waitForReplicaCreation(namespace string, replicasSetValue int, timeout time.Duration) error {
>>>>>>> 3d359daa
	replica := strconv.Itoa(replicasSetValue)
	pollInterval := time.Second * 5
	timeoutInSeconds := int(timeout.Seconds())

	_ = utils.WaitUntil(os.Stdout, pollInterval, timeout, func() error {
		log.Infof("Waiting for replicas to be created under namespace: %s || timeout: %d second(s)", namespace, timeoutInSeconds)

		out, err := runCommandAndReturnStringOutput(fmt.Sprintf("kubectl get pods -n %s --field-selector=status.phase=Running --no-headers=true --selector='app!=wego-app' | wc -l", namespace), kubeConfigPath)
		fmt.Println("ERR", err)
		out = strings.TrimSpace(out)
		if out == replica {
			return nil
		}
		return fmt.Errorf(": Replica(s) not created, waiting...")
	})

	return fmt.Errorf("Timeout reached, failed to create replicas")
}

func waitForAppRemoval(appName string, timeout time.Duration) error {
	pollInterval := time.Second * 5

	_ = utils.WaitUntil(os.Stdout, pollInterval, timeout, func() error {
		command := exec.Command("sh", "-c", fmt.Sprintf("%s app list", WEGO_BIN_PATH))
		session, err := gexec.Start(command, GinkgoWriter, GinkgoWriter)
		Expect(err).ShouldNot(HaveOccurred())
		Eventually(session).Should(gexec.Exit())

		if strings.Contains(string(session.Wait().Out.Contents()), appName) {
			return fmt.Errorf(": Waiting for app: %s to delete", appName)
		}
		return nil
	})

	return fmt.Errorf("Failed to delete app")
}

// Run a command, passing through stdout/stderr to the OS standard streams
func runCommandPassThrough(env []string, kubeConfigPath string, name string, arg ...string) error {
	cmd := exec.Command(name, arg...)
	cmd.Env = os.Environ()
	if len(env) > 0 {
		cmd.Env = append(cmd.Env, env[0])
	}
	if os.Getenv(CI) == "" {
		cmd.Env = append(cmd.Env, fmt.Sprintf("KUBECONFIG=%s", kubeConfigPath))
	}

	cmd.Stdout = os.Stdout
	cmd.Stderr = os.Stderr

	return cmd.Run()
}

func runCommandPassThroughWithoutOutput(env []string, name string, arg ...string) error {
	cmd := exec.Command(name, arg...)
	cmd.Env = os.Environ()
	if len(env) > 0 {
		cmd.Env = append(cmd.Env, env[0])
	}

	return cmd.Run()
}

func runCommandAndReturnStringOutput(commandToRun string, kubeConfigPath string) (stdOut string, stdErr string) {
	fmt.Println("COMMAND", commandToRun)
	command := exec.Command("sh", "-c", commandToRun)
	if kubeConfigPath != "" {
		command.Env = os.Environ()
		command.Env = append(command.Env, fmt.Sprintf("KUBECONFIG=%s", kubeConfigPath))
	}
	session, _ := gexec.Start(command, GinkgoWriter, GinkgoWriter)
	Eventually(session).Should(gexec.Exit())

	return string(session.Wait().Out.Contents()), string(session.Wait().Err.Contents())
}

func runCommandAndReturnSessionOutput(commandToRun string, kubeConfigPath string) *gexec.Session {
	command := exec.Command("sh", "-c", commandToRun)
	command.Env = os.Environ()
	command.Env = append(command.Env, fmt.Sprintf("KUBECONFIG=%s", kubeConfigPath))
	session, err := gexec.Start(command, GinkgoWriter, GinkgoWriter)
	Expect(err).ShouldNot(HaveOccurred())

	return session
}

func runWegoAddCommand(repoAbsolutePath string, addCommand string, wegoNamespace string, kubeConfigPath string) {
	fmt.Println("Using kubeconfigFILE", kubeConfigPath)
	log.Infof("Add command to run: %s in namespace %s from dir %s", addCommand, wegoNamespace, repoAbsolutePath)
	_, _ = runWegoAddCommandWithOutput(repoAbsolutePath, addCommand, wegoNamespace, kubeConfigPath)
}

func runWegoAddCommandWithOutput(repoAbsolutePath string, addCommand string, wegoNamespace string, kubeConfigPath string) (string, string) {
	command := exec.Command("sh", "-c", fmt.Sprintf("cd %s && %s %s", repoAbsolutePath, WEGO_BIN_PATH, addCommand))
	command.Env = os.Environ()
	command.Env = append(command.Env, fmt.Sprintf("KUBECONFIG=%s", kubeConfigPath))
	session, err := gexec.Start(command, GinkgoWriter, GinkgoWriter)
	Expect(err).ShouldNot(HaveOccurred())
	Eventually(session).Should(gexec.Exit())

	return string(session.Wait().Out.Contents()), string(session.Wait().Err.Contents())
}

func verifyWegoAddCommand(appName string, wegoNamespace string, kubeconfigPath string) {
	command := exec.Command("sh", "-c", fmt.Sprintf(" kubectl wait --for=condition=Ready --timeout=60s -n %s GitRepositories --all", wegoNamespace))
	command.Env = os.Environ()
	command.Env = append(command.Env, fmt.Sprintf("KUBECONFIG=%s", kubeconfigPath))
	session, err := gexec.Start(command, GinkgoWriter, GinkgoWriter)
	Expect(err).ShouldNot(HaveOccurred())
	Eventually(session, INSTALL_PODS_READY_TIMEOUT).Should(gexec.Exit())
	Expect(waitForResource("GitRepositories", appName, wegoNamespace, INSTALL_PODS_READY_TIMEOUT, kubeconfigPath)).To(Succeed())
}

func verifyWegoHelmAddCommand(appName string, wegoNamespace string, kubeConfigPath string) {
	command := exec.Command("sh", "-c", fmt.Sprintf("kubectl wait --for=condition=Ready --timeout=60s -n %s HelmRepositories --all", wegoNamespace))
	command.Env = os.Environ()
	command.Env = append(command.Env, fmt.Sprintf("KUBECONFIG=%s", kubeConfigPath))
	session, err := gexec.Start(command, GinkgoWriter, GinkgoWriter)
	Expect(err).ShouldNot(HaveOccurred())
	Eventually(session, INSTALL_PODS_READY_TIMEOUT).Should(gexec.Exit())
	Expect(waitForResource("HelmRepositories", appName, wegoNamespace, INSTALL_PODS_READY_TIMEOUT, kubeConfigPath)).To(Succeed())
}

//
func verifyWegoAddCommandWithDryRun(appRepoName string, wegoNamespace string, kubeConfigPath string) {
	command := exec.Command("sh", "-c", fmt.Sprintf("kubectl wait --for=condition=Ready --timeout=30s -n %s GitRepositories --all", wegoNamespace))
	command.Env = os.Environ()
	command.Env = append(command.Env, fmt.Sprintf("KUBECONFIG=%s", kubeConfigPath))
	session, err := gexec.Start(command, GinkgoWriter, GinkgoWriter)
	Expect(err).ShouldNot(HaveOccurred())
	Eventually(session, INSTALL_PODS_READY_TIMEOUT).Should(gexec.Exit())
	Expect(waitForResource("GitRepositories", appRepoName, wegoNamespace, 30*time.Second, kubeConfigPath)).ToNot(Succeed())
}

func verifyWorkloadIsDeployed(workloadName string, workloadNamespace string, kubeConfigPath string) {
	Expect(waitForResource("deploy", workloadName, workloadNamespace, INSTALL_PODS_READY_TIMEOUT, kubeConfigPath)).To(Succeed())
	Expect(waitForResource("pods", "", workloadNamespace, INSTALL_PODS_READY_TIMEOUT, kubeConfigPath)).To(Succeed())
	c := fmt.Sprintf("kubectl wait --for=condition=Ready --timeout=180s -n %s --all pods", workloadNamespace)
	command := exec.Command("sh", "-c", c)
	command.Env = os.Environ()
	command.Env = append(command.Env, fmt.Sprintf("KUBECONFIG=%s", kubeConfigPath))
	session, err := gexec.Start(command, GinkgoWriter, GinkgoWriter)
	Expect(err).ShouldNot(HaveOccurred())
	Eventually(session, INSTALL_PODS_READY_TIMEOUT).Should(gexec.Exit())
}

func verifyHelmPodWorkloadIsDeployed(workloadName string, workloadNamespace string, kubeconfigPath string) {
	Expect(waitForResource("pods", workloadName, workloadNamespace, INSTALL_PODS_READY_TIMEOUT, kubeconfigPath)).To(Succeed())
	c := fmt.Sprintf("kubectl wait --for=condition=Ready --timeout=360s -n %s --all pods --selector='app!=wego-app'", workloadNamespace)
	command := exec.Command("sh", "-c", c)
	command.Env = os.Environ()
	command.Env = append(command.Env, fmt.Sprintf("KUBECONFIG=%s", kubeconfigPath))
	session, err := gexec.Start(command, GinkgoWriter, GinkgoWriter)
	Expect(err).ShouldNot(HaveOccurred())
	Eventually(session, INSTALL_PODS_READY_TIMEOUT).Should(gexec.Exit())
}

func gitAddCommitPush(repoAbsolutePath string, appManifestFilePath string) {
	command := exec.Command("sh", "-c", fmt.Sprintf(`
                            (cd %s && git pull origin main || true) &&
                            cp -r %s %s &&
                            cd %s &&
                            git add . &&
                            git commit -m 'add workload manifest' &&
                            git push -u origin main`,
		repoAbsolutePath,
		appManifestFilePath, repoAbsolutePath,
		repoAbsolutePath))
	session, err := gexec.Start(command, GinkgoWriter, GinkgoWriter)
	Expect(err).ShouldNot(HaveOccurred())
	Eventually(session, 30, 1).Should(gexec.Exit())
}

func gitUpdateCommitPush(repoAbsolutePath string) {
	log.Infof("Pushing changes made to file(s) in repo: %s", repoAbsolutePath)
	err := runCommandPassThrough([]string{}, "", "sh", "-c", fmt.Sprintf("cd %s && git add -u && git commit -m 'edit repo file' && git pull --rebase && git push -f", repoAbsolutePath))
	if err != nil {
		panic(err)
	}
}

func pullBranch(repoAbsolutePath string, branch string) {
	command := exec.Command("sh", "-c", fmt.Sprintf(`
                            cd %s &&
                            git pull origin %s`, repoAbsolutePath, branch))
	session, err := gexec.Start(command, GinkgoWriter, GinkgoWriter)
	Expect(err).ShouldNot(HaveOccurred())
	Eventually(session).Should(gexec.Exit())
}

func pullGitRepo(repoAbsolutePath string) {
	command := exec.Command("sh", "-c", fmt.Sprintf("cd %s && git pull", repoAbsolutePath))
	session, err := gexec.Start(command, GinkgoWriter, GinkgoWriter)
	Expect(err).ShouldNot(HaveOccurred())
	Eventually(session).Should(gexec.Exit())
}

func verifyPRCreated(repoAbsolutePath, appName string) {
	command := exec.Command("sh", "-c", fmt.Sprintf("cd %s && hub pr list", repoAbsolutePath))
	session, err := gexec.Start(command, GinkgoWriter, GinkgoWriter)
	Expect(err).ShouldNot(HaveOccurred())
	Eventually(session).Should(gexec.Exit())
	output := string(session.Wait().Out.Contents())
	Expect(output).To(ContainSubstring(fmt.Sprintf("gitops add %s", appName)))
}

func mergePR(repoAbsolutePath, prLink string) {
	command := exec.Command("sh", "-c", fmt.Sprintf("cd %s && hub merge %s", repoAbsolutePath, prLink))
	session, err := gexec.Start(command, GinkgoWriter, GinkgoWriter)
	Expect(err).ShouldNot(HaveOccurred())
	Eventually(session).Should(gexec.Exit())

	command = exec.Command("sh", "-c", fmt.Sprintf("cd %s && git push", repoAbsolutePath))
	session, err = gexec.Start(command, GinkgoWriter, GinkgoWriter)
	Expect(err).ShouldNot(HaveOccurred())
	Eventually(session).Should(gexec.Exit())
}

func setArtifactsDir() string {
	path := "/tmp/wego-test"

	if os.Getenv("ARTIFACTS_BASE_DIR") == "" {
		return path
	}

	return os.Getenv("ARTIFACTS_BASE_DIR")
}

func takeScreenshot() string {
	if webDriver != nil {
		t := time.Now()
		name := t.Format("Mon-02-Jan-2006-15.04.05.000000")
		filepath := path.Join(setArtifactsDir(), SCREENSHOTS_DIR, name+".png")
		_ = webDriver.Screenshot(filepath)

		return filepath
	}

	return ""
}

func getWaitTimeFromErr(errOutput string) (time.Duration, error) {
	var re = regexp.MustCompile(`(?m)\[rate reset in (.*)\]`)
	match := re.FindAllStringSubmatch(errOutput, -1)

	if len(match) >= 1 && len(match[1][0]) > 0 {
		duration, err := time.ParseDuration(match[1][0])
		if err != nil {
			return 0, fmt.Errorf("error pasing rate reset time %w", err)
		}

		return duration, nil
	}

	return 0, fmt.Errorf("could not found a rate reset on string: %s", errOutput)
}

func createRepository(repoName, branch string, private bool) error {
	visibility := gitprovider.RepositoryVisibilityPublic
	if private {
		visibility = gitprovider.RepositoryVisibilityPrivate
	}

	description := "Weave Gitops test repo"
	defaultBranch := branch
	repoInfo := gitprovider.RepositoryInfo{
		Description:   &description,
		Visibility:    &visibility,
		DefaultBranch: &defaultBranch,
	}

	repoCreateOpts := &gitprovider.RepositoryCreateOptions{
		AutoInit: gitprovider.BoolVar(true),
	}

	orgRef := gitprovider.OrgRepositoryRef{
		RepositoryName: repoName,
		OrganizationRef: gitprovider.OrganizationRef{
			Domain:       github.DefaultDomain,
			Organization: GITHUB_ORG,
		},
	}

	githubProvider, err := github.NewClient(
		gitprovider.WithOAuth2Token(os.Getenv("GITHUB_TOKEN")),
		gitprovider.WithDestructiveAPICalls(true),
	)
	if err != nil {
		return err
	}

	ctx := context.Background()

	fmt.Printf("creating repo %s ...\n", repoName)

	if err := utils.WaitUntil(os.Stdout, time.Second, THIRTY_SECOND_TIMEOUT, func() error {
		_, err := githubProvider.OrgRepositories().Create(ctx, orgRef, repoInfo, repoCreateOpts)
		if err != nil && strings.Contains(err.Error(), "rate limit exceeded") {
			waitForRateQuota, err := getWaitTimeFromErr(err.Error())
			if err != nil {
				return err
			}
			fmt.Printf("Waiting for rate quota %s \n", waitForRateQuota.String())
			time.Sleep(waitForRateQuota)
			return fmt.Errorf("retry after waiting for rate quota")
		}
		return err
	}); err != nil {
		return fmt.Errorf("error creating repo %s", err)
	}

	fmt.Printf("repo %s created ...\n", repoName)

	fmt.Printf("validating access to the repo %s ...\n", repoName)

	err = utils.WaitUntil(os.Stdout, time.Second, THIRTY_SECOND_TIMEOUT, func() error {
		_, err := githubProvider.OrgRepositories().Get(ctx, orgRef)
		return err
	})
	if err != nil {
		return fmt.Errorf("error validating access to the repository %w", err)
	}

	fmt.Printf("repo %s is accessible through the api ...\n", repoName)

	return nil
}<|MERGE_RESOLUTION|>--- conflicted
+++ resolved
@@ -89,12 +89,8 @@
 	if itemType != "" {
 		return runCommandPassThrough([]string{}, kubeconfig, "kubectl", "get", itemType, "--all-namespaces", "-o", "wide")
 	}
-<<<<<<< HEAD
+
 	return runCommandPassThrough([]string{}, kubeconfig, "kubectl", "get", "all", "--all-namespaces", "-o", "wide")
-=======
-
-	return runCommandPassThrough([]string{}, "kubectl", "get", "all", "--all-namespaces", "-o", "wide")
->>>>>>> 3d359daa
 }
 
 func ShowWegoControllerLogs(ns string, kubeConfigPath string) {
@@ -133,46 +129,15 @@
 }
 
 func getUniqueWorkload(placeHolderSuffix string, uniqueSuffix string) string {
-	d, _ := os.Getwd()
-	fmt.Println("PWD", d)
 	workloadTemplateFilePath := "./data/nginx-template.yaml"
 	absWorkloadManifestFilePath := "/tmp/nginx-" + uniqueSuffix + ".yaml"
-<<<<<<< HEAD
 	cmd := fmt.Sprintf("sed 's/%s/%s/g' %s > %s", placeHolderSuffix, uniqueSuffix, workloadTemplateFilePath, absWorkloadManifestFilePath)
-	fmt.Println("CMDonpwd", cmd)
-	err := runCommandPassThrough([]string{}, "", "sh", "-c", cmd)
-	if err != nil {
-		panic(err)
-	}
-	fmt.Println("checkpoint0")
-	c := exec.Command("sh", "-c", fmt.Sprintf("cat %s", absWorkloadManifestFilePath))
-	c.Stdout = os.Stdout
-	c.Stderr = os.Stderr
-	err = c.Run()
-	if err != nil {
-		panic(err)
-	}
-	fmt.Println("checkpoint1")
-=======
-	_ = runCommandPassThrough([]string{}, "sh", "-c", fmt.Sprintf("sed 's/%s/%s/g' %s > %s", placeHolderSuffix, uniqueSuffix, workloadTemplateFilePath, absWorkloadManifestFilePath))
-
->>>>>>> 3d359daa
+	_ = runCommandPassThrough([]string{}, "", "sh", "-c", cmd)
+
 	return absWorkloadManifestFilePath
 }
 
 func setupSSHKey(sshKeyPath string) {
-<<<<<<< HEAD
-	//if _, err := os.Stat(sshKeyPath); os.IsNotExist(err) {
-	//	fmt.Println("sshkeyPath", sshKeyPath, "doesn't exists")
-	//	command := exec.Command("sh", "-c", fmt.Sprintf(`
-	//                       echo "%s" >> %s &&
-	//                       chmod 0600 %s &&
-	//                       ls -la %s`, os.Getenv("GITHUB_KEY"), sshKeyPath, sshKeyPath, sshKeyPath))
-	//	session, err := gexec.Start(command, GinkgoWriter, GinkgoWriter)
-	//	Expect(err).ShouldNot(HaveOccurred())
-	//	Eventually(session).Should(gexec.Exit())
-	//}
-=======
 	if _, err := os.Stat(sshKeyPath); os.IsNotExist(err) {
 		command := exec.Command("sh", "-c", fmt.Sprintf(`
                            echo "%s" >> %s &&
@@ -182,7 +147,6 @@
 		Expect(err).ShouldNot(HaveOccurred())
 		Eventually(session).Should(gexec.Exit())
 	}
->>>>>>> 3d359daa
 }
 
 func ResetOrCreateCluster(namespace string, deleteWegoRuntime bool, kubeConfigPath string) (string, error) {
@@ -231,13 +195,8 @@
 		}
 
 		log.Infof("Creating a kind cluster %s", clusterName)
-<<<<<<< HEAD
+
 		err := runCommandPassThrough([]string{}, "", "./scripts/kind-cluster.sh", clusterName, "kindest/node:v"+k8sVersion)
-=======
-
-		err := runCommandPassThrough([]string{}, "./scripts/kind-cluster.sh", clusterName, "kindest/node:v"+k8sVersion)
-
->>>>>>> 3d359daa
 		if err != nil {
 			log.Infof("Failed to create kind cluster")
 			log.Fatal(err)
@@ -247,13 +206,8 @@
 	}
 
 	log.Info("Wait for the cluster to be ready")
-<<<<<<< HEAD
+
 	err := runCommandPassThrough([]string{}, "", "kubectl", "wait", "--for=condition=Ready", "--timeout=300s", "-n", "kube-system", "--all", "pods")
-=======
-
-	err := runCommandPassThrough([]string{}, "kubectl", "wait", "--for=condition=Ready", "--timeout=300s", "-n", "kube-system", "--all", "pods")
-
->>>>>>> 3d359daa
 	if err != nil {
 		log.Infof("Cluster system pods are not ready after waiting for 5 minutes, This can cause tests failures.")
 		return clusterName, err
@@ -288,12 +242,6 @@
 	})
 	Expect(err).ShouldNot(HaveOccurred())
 
-	//command := exec.Command("sh", "-c", fmt.Sprintf(`cd %s`,
-	//	repoAbsolutePath))
-	//session, err := gexec.Start(command, GinkgoWriter, GinkgoWriter)
-	//Expect(err).NotTo(HaveOccurred())
-	//Eventually(session).Should(gexec.Exit())
-
 	return repoAbsolutePath
 }
 
@@ -337,12 +285,7 @@
 	timeoutInSeconds := int(timeout.Seconds())
 	for i := pollInterval; i < timeoutInSeconds; i += pollInterval {
 		log.Infof("Waiting for %s in namespace: %s... : %d second(s) passed of %d seconds timeout", resourceType+"/"+resourceName, namespace, i, timeoutInSeconds)
-<<<<<<< HEAD
 		err := runCommandPassThroughWithoutOutput([]string{fmt.Sprintf("KUBECONFIG=%s", kubeConfigPath)}, "sh", "-c", fmt.Sprintf("kubectl get %s %s -n %s", resourceType, resourceName, namespace))
-=======
-		err := runCommandPassThroughWithoutOutput([]string{}, "sh", "-c", fmt.Sprintf("kubectl get %s %s -n %s", resourceType, resourceName, namespace))
-
->>>>>>> 3d359daa
 		if err == nil {
 			log.Infof("%s is available in cluster", resourceType+"/"+resourceName)
 			command := exec.Command("sh", "-c", fmt.Sprintf("kubectl get %s %s -n %s", resourceType, resourceName, namespace))
@@ -417,32 +360,21 @@
 	Expect(waitForResource("deploy", "image-reflector-controller", namespace, INSTALL_PODS_READY_TIMEOUT, kubeconfigPath))
 	Expect(waitForResource("pods", "", namespace, INSTALL_PODS_READY_TIMEOUT, kubeconfigPath))
 
-<<<<<<< HEAD
-	By("And I wait for the wego controllers to be ready", func() {
+	By("And I wait for the gitops controllers to be ready", func() {
 		command := exec.Command("sh", "-c", fmt.Sprintf("kubectl wait --for=condition=Ready --timeout=%s -n %s --all pod --selector='app!=wego-app'", "120s", namespace))
 		command.Env = os.Environ()
 		command.Env = append(command.Env, fmt.Sprintf("KUBECONFIG=%s", kubeconfigPath))
-=======
-	By("And I wait for the gitops controllers to be ready", func() {
-		command := exec.Command("sh", "-c", fmt.Sprintf("kubectl wait --for=condition=Ready --timeout=%s -n %s --all pod", "120s", namespace))
->>>>>>> 3d359daa
 		session, err := gexec.Start(command, GinkgoWriter, GinkgoWriter)
 		Expect(err).ShouldNot(HaveOccurred())
 		Eventually(session, INSTALL_PODS_READY_TIMEOUT).Should(gexec.Exit())
 	})
 }
 
-<<<<<<< HEAD
 func installAndVerifyWego(wegoNamespace string, kubeconfigPath string) {
-	By("And I run 'wego install' command with namespace "+wegoNamespace, func() {
-		command := exec.Command("sh", "-c", fmt.Sprintf("%s gitops install --namespace=%s", WEGO_BIN_PATH, wegoNamespace))
+	By("And I run 'gitops install' command with namespace "+wegoNamespace, func() {
+		command := exec.Command("sh", "-c", fmt.Sprintf("%s install --namespace=%s", WEGO_BIN_PATH, wegoNamespace))
 		command.Env = os.Environ()
 		command.Env = append(command.Env, fmt.Sprintf("KUBECONFIG=%s", kubeconfigPath))
-=======
-func installAndVerifyWego(wegoNamespace string) {
-	By("And I run 'gitops install' command with namespace "+wegoNamespace, func() {
-		command := exec.Command("sh", "-c", fmt.Sprintf("%s install --namespace=%s", WEGO_BIN_PATH, wegoNamespace))
->>>>>>> 3d359daa
 		session, err := gexec.Start(command, GinkgoWriter, GinkgoWriter)
 		Expect(err).ShouldNot(HaveOccurred())
 		Eventually(session, TIMEOUT_FIVE_MINUTES).Should(gexec.Exit())
@@ -451,23 +383,13 @@
 	})
 }
 
-<<<<<<< HEAD
 func uninstallWegoRuntime(namespace string, kubeConfigPath string) {
 	if os.Getenv(CI) != "" {
-		log.Infof("About to delete WeGO runtime from namespace: %s", namespace)
+		log.Infof("About to delete Gitops runtime from namespace: %s", namespace)
 		err := runCommandPassThrough([]string{}, kubeConfigPath, "sh", "-c", fmt.Sprintf("%s flux uninstall --namespace %s --silent", WEGO_BIN_PATH, namespace))
 		if err != nil {
-			log.Infof("Failed to uninstall the wego runtime %s", namespace)
-		}
-=======
-func uninstallWegoRuntime(namespace string) {
-	log.Infof("About to delete Gitops runtime from namespace: %s", namespace)
-	err := runCommandPassThrough([]string{}, "sh", "-c", fmt.Sprintf("%s flux uninstall --namespace %s --silent", WEGO_BIN_PATH, namespace))
-
-	if err != nil {
-		log.Infof("Failed to uninstall the gitops runtime %s", namespace)
-	}
->>>>>>> 3d359daa
+			log.Infof("Failed to uninstall the gitops runtime %s", namespace)
+		}
 
 		err = runCommandPassThrough([]string{}, kubeConfigPath, "sh", "-c", "kubectl delete crd apps.wego.weave.works")
 		if err != nil {
@@ -475,19 +397,14 @@
 		}
 		Expect(waitForNamespaceToTerminate(namespace, NAMESPACE_TERMINATE_TIMEOUT, kubeConfigPath)).To(Succeed())
 	}
-<<<<<<< HEAD
-=======
-
-	Expect(waitForNamespaceToTerminate(namespace, NAMESPACE_TERMINATE_TIMEOUT)).To(Succeed())
->>>>>>> 3d359daa
-}
-
-//func deleteNamespace(namespace string) {
-//	log.Infof("Deleting namespace: " + namespace)
-//	command := exec.Command("kubectl", "delete", "ns", namespace)
-//	session, _ := gexec.Start(command, GinkgoWriter, GinkgoWriter)
-//	Eventually(session).Should(gexec.Exit())
-//}
+}
+
+func deleteNamespace(namespace string) {
+	log.Infof("Deleting namespace: " + namespace)
+	command := exec.Command("kubectl", "delete", "ns", namespace)
+	session, _ := gexec.Start(command, GinkgoWriter, GinkgoWriter)
+	Eventually(session).Should(gexec.Exit())
+}
 
 func deleteRepo(appRepoName string) {
 	log.Infof("Delete application repo: %s", GITHUB_ORG+"/"+appRepoName)
@@ -521,23 +438,13 @@
 	log.Infof("Editing app-manifest file in git repo to create replicas of workload: %s", workloadName)
 
 	appManifestFile := repoAbsolutePath + "/" + appManifestFilePath
-<<<<<<< HEAD
 	_ = runCommandPassThrough([]string{}, kubeConfigPath, "sh", "-c", fmt.Sprintf("sed -ie 's/replicas: 1/replicas: %d/g' %s", replicasSetValue, appManifestFile))
 	changedValue, _ := runCommandAndReturnStringOutput(fmt.Sprintf("cat %s", appManifestFile), kubeConfigPath)
+
 	return changedValue
 }
 
 func waitForReplicaCreation(namespace string, replicasSetValue int, timeout time.Duration, kubeConfigPath string) error {
-
-=======
-	_ = runCommandPassThrough([]string{}, "sh", "-c", fmt.Sprintf("sed -ie 's/replicas: 1/replicas: %d/g' %s", replicasSetValue, appManifestFile))
-	changedValue, _ := runCommandAndReturnStringOutput(fmt.Sprintf("cat %s", appManifestFile))
-
-	return changedValue
-}
-
-func waitForReplicaCreation(namespace string, replicasSetValue int, timeout time.Duration) error {
->>>>>>> 3d359daa
 	replica := strconv.Itoa(replicasSetValue)
 	pollInterval := time.Second * 5
 	timeoutInSeconds := int(timeout.Seconds())
@@ -545,8 +452,7 @@
 	_ = utils.WaitUntil(os.Stdout, pollInterval, timeout, func() error {
 		log.Infof("Waiting for replicas to be created under namespace: %s || timeout: %d second(s)", namespace, timeoutInSeconds)
 
-		out, err := runCommandAndReturnStringOutput(fmt.Sprintf("kubectl get pods -n %s --field-selector=status.phase=Running --no-headers=true --selector='app!=wego-app' | wc -l", namespace), kubeConfigPath)
-		fmt.Println("ERR", err)
+		out, _ := runCommandAndReturnStringOutput(fmt.Sprintf("kubectl get pods -n %s --field-selector=status.phase=Running --no-headers=true --selector='app!=wego-app' | wc -l", namespace), kubeConfigPath)
 		out = strings.TrimSpace(out)
 		if out == replica {
 			return nil
@@ -580,7 +486,7 @@
 	cmd := exec.Command(name, arg...)
 	cmd.Env = os.Environ()
 	if len(env) > 0 {
-		cmd.Env = append(cmd.Env, env[0])
+		cmd.Env = env
 	}
 	if os.Getenv(CI) == "" {
 		cmd.Env = append(cmd.Env, fmt.Sprintf("KUBECONFIG=%s", kubeConfigPath))
@@ -714,10 +620,7 @@
 
 func gitUpdateCommitPush(repoAbsolutePath string) {
 	log.Infof("Pushing changes made to file(s) in repo: %s", repoAbsolutePath)
-	err := runCommandPassThrough([]string{}, "", "sh", "-c", fmt.Sprintf("cd %s && git add -u && git commit -m 'edit repo file' && git pull --rebase && git push -f", repoAbsolutePath))
-	if err != nil {
-		panic(err)
-	}
+	_ = runCommandPassThrough([]string{}, "", "sh", "-c", fmt.Sprintf("cd %s && git add -u && git commit -m 'edit repo file' && git pull --rebase && git push -f", repoAbsolutePath))
 }
 
 func pullBranch(repoAbsolutePath string, branch string) {
