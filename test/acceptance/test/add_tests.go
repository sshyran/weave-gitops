--- conflicted
+++ resolved
@@ -6,16 +6,14 @@
 
 import (
 	"fmt"
-<<<<<<< HEAD
-=======
-	"github.com/onsi/gomega/gbytes"
->>>>>>> d367b403
 	"os"
 	"os/exec"
 	"regexp"
 	"strconv"
 	"time"
 
+	"github.com/onsi/gomega/gbytes"
+
 	"github.com/onsi/ginkgo/config"
 	"github.com/onsi/gomega/gbytes"
 	"github.com/weaveworks/weave-gitops/test/acceptance/test/metrics"
@@ -26,22 +24,9 @@
 	cltr "github.com/weaveworks/weave-gitops/test/acceptance/test/cluster"
 )
 
-<<<<<<< HEAD
-//var globalclusterID []byte
-
-type GlobalParameters struct {
-	ContextDB string `json:"context-db"`
-}
-
-var globalParameters GlobalParameters
-
-var _ = Describe("Weave GitOps App Add Tests2", func() {
-
-=======
 var contextDirectory []byte
 
 var _ = Describe("Weave GitOps App Add Tests", func() {
->>>>>>> d367b403
 	deleteWegoRuntime := false
 	if os.Getenv("DELETE_WEGO_RUNTIME_ON_EACH_TEST") == "true" {
 		deleteWegoRuntime = true
@@ -61,18 +46,14 @@
 		metricID = fmt.Sprintf("%d%d", config.GinkgoConfig.ParallelNode, count)
 		start := time.Now()
 		defer func() {
-			metrics.AddRecord(globalParameters.ContextDB, start, time.Now(), fmt.Sprintf("Integration Test %s", metricID), "BeforeEach")
+			metrics.AddRecord(contextDirectory, start, time.Now(), fmt.Sprintf("Integration Test %s", metricID), "BeforeEach")
 		}()
 
 		namespace = WEGO_DEFAULT_NAMESPACE
 
 		if os.Getenv(CI) == "" {
 			var err error
-<<<<<<< HEAD
-			clusterID, cluster, err = cltr.FindCreatedClusterAndAssignItToSomeRecord([]byte(globalParameters.ContextDB))
-=======
 			clusterID, cluster, err = cltr.FindCreatedClusterAndAssignItToSomeRecord(contextDirectory)
->>>>>>> d367b403
 			Expect(err).NotTo(HaveOccurred())
 			fmt.Println("KubeConfigPath", cluster.KubeConfigPath)
 		} else {
@@ -97,30 +78,19 @@
 
 	AfterEach(func() {
 		if os.Getenv(CI) == "" {
-<<<<<<< HEAD
-			err := cltr.UpdateClusterToDeleted([]byte(globalParameters.ContextDB), clusterID, cluster)
-			Expect(err).NotTo(HaveOccurred())
-			cluster.CleanUp()
-			err = cltr.RequestClusterCreation([]byte(globalParameters.ContextDB))
-=======
 			err := cltr.UpdateClusterToDeleted(contextDirectory, clusterID, cluster)
 			Expect(err).NotTo(HaveOccurred())
 			cluster.CleanUp()
 			err = cltr.RequestClusterCreation(contextDirectory)
->>>>>>> d367b403
 			Expect(err).NotTo(HaveOccurred())
 		}
 	})
 
-<<<<<<< HEAD
-	It("Verify that wego cannot work without wego components installed and with both url and directory provided", func() {
-		start := time.Now()
-		defer func() {
-			metrics.AddRecord(globalParameters.ContextDB, start, time.Now(), fmt.Sprintf("Integration Test %s", metricID), "Runtime")
-		}()
-=======
 	It("Verify that gitops cannot work without gitops components installed OR with both url and directory provided", func() {
->>>>>>> d367b403
+		start := time.Now()
+		defer func() {
+			metrics.AddRecord(contextDirectory, start, time.Now(), fmt.Sprintf("Integration Test %s", metricID), "Runtime")
+		}()
 		var repoAbsolutePath string
 		var errOutput string
 		var exitCode int
@@ -172,15 +142,11 @@
 		})
 	})
 
-<<<<<<< HEAD
-	It("Verify that wego does not modify the cluster when run with --dry-run flag", func() {
-		start := time.Now()
-		defer func() {
-			metrics.AddRecord(globalParameters.ContextDB, start, time.Now(), fmt.Sprintf("Integration Test %s", metricID), "Runtime")
-		}()
-=======
 	It("Verify that gitops does not modify the cluster when run with --dry-run flag", func() {
->>>>>>> d367b403
+		start := time.Now()
+		defer func() {
+			metrics.AddRecord(contextDirectory, start, time.Now(), fmt.Sprintf("Integration Test %s", metricID), "Runtime")
+		}()
 		var repoAbsolutePath string
 		var addCommandOutput string
 		private := true
@@ -244,15 +210,11 @@
 		})
 	})
 
-<<<<<<< HEAD
-	It("Verify that wego can deploy an app after it is setup with an empty repo initially", func() {
-		start := time.Now()
-		defer func() {
-			metrics.AddRecord(globalParameters.ContextDB, start, time.Now(), fmt.Sprintf("Integration Test %s", metricID), "Runtime")
-		}()
-=======
 	It("Verify that gitops can deploy an app after it is setup with an empty repo initially", func() {
->>>>>>> d367b403
+		start := time.Now()
+		defer func() {
+			metrics.AddRecord(contextDirectory, start, time.Now(), fmt.Sprintf("Integration Test %s", metricID), "Runtime")
+		}()
 		var repoAbsolutePath string
 		private := true
 		tip := generateTestInputs()
@@ -304,15 +266,11 @@
 		})
 	})
 
-<<<<<<< HEAD
-	It("Verify that wego can deploy app when user specifies branch, namespace, url, deployment-type", func() {
-		start := time.Now()
-		defer func() {
-			metrics.AddRecord(globalParameters.ContextDB, start, time.Now(), fmt.Sprintf("Integration Test %s", metricID), "Runtime")
-		}()
-=======
 	It("Verify that gitops can deploy app when user specifies branch, namespace, url, deployment-type", func() {
->>>>>>> d367b403
+		start := time.Now()
+		defer func() {
+			metrics.AddRecord(contextDirectory, start, time.Now(), fmt.Sprintf("Integration Test %s", metricID), "Runtime")
+		}()
 		var repoAbsolutePath string
 		private := true
 		DEFAULT_SSH_KEY_PATH := "~/.ssh/id_rsa"
@@ -381,15 +339,11 @@
 		})
 	})
 
-<<<<<<< HEAD
-	It("Verify that wego can deploy an app with specified config-url and app-config-url set to <url>", func() {
-		start := time.Now()
-		defer func() {
-			metrics.AddRecord(globalParameters.ContextDB, start, time.Now(), fmt.Sprintf("Integration Test %d", 0), "Runtime")
-		}()
-=======
 	It("Verify that gitops can deploy an app with specified config-url and app-config-url set to <url>", func() {
->>>>>>> d367b403
+		start := time.Now()
+		defer func() {
+			metrics.AddRecord(contextDirectory, start, time.Now(), fmt.Sprintf("Integration Test %d", 0), "Runtime")
+		}()
 		var repoAbsolutePath string
 		var configRepoRemoteURL string
 		private := true
@@ -442,15 +396,11 @@
 		})
 	})
 
-<<<<<<< HEAD
-	It("Verify that wego can deploy an app with specified config-url and app-config-url set to default", func() {
-		start := time.Now()
-		defer func() {
-			metrics.AddRecord(globalParameters.ContextDB, start, time.Now(), fmt.Sprintf("Integration Test %d", 1), "Runtime")
-		}()
-=======
 	It("Verify that gitops can deploy an app with specified config-url and app-config-url set to default", func() {
->>>>>>> d367b403
+		start := time.Now()
+		defer func() {
+			metrics.AddRecord(contextDirectory, start, time.Now(), fmt.Sprintf("Integration Test %d", 1), "Runtime")
+		}()
 		var repoAbsolutePath string
 		private := false
 		tip := generateTestInputs()
@@ -493,15 +443,11 @@
 		})
 	})
 
-<<<<<<< HEAD
-	It("Verify that wego can deploy an app when provided with relative path: 'path/to/repo/dir'", func() {
-		start := time.Now()
-		defer func() {
-			metrics.AddRecord(globalParameters.ContextDB, start, time.Now(), fmt.Sprintf("Integration Test %s", metricID), "Runtime")
-		}()
-=======
 	It("Verify that gitops can deploy an app when provided with relative path: 'path/to/repo/dir'", func() {
->>>>>>> d367b403
+		start := time.Now()
+		defer func() {
+			metrics.AddRecord(contextDirectory, start, time.Now(), fmt.Sprintf("Integration Test %s", metricID), "Runtime")
+		}()
 		var repoAbsolutePath string
 		private := true
 		tip := generateTestInputs()
@@ -548,15 +494,11 @@
 		})
 	})
 
-<<<<<<< HEAD
-	It("Verify that wego can deploy multiple workloads from a single app repo", func() {
-		start := time.Now()
-		defer func() {
-			metrics.AddRecord(globalParameters.ContextDB, start, time.Now(), fmt.Sprintf("Integration Test %s", metricID), "Runtime")
-		}()
-=======
 	It("Verify that gitops can deploy multiple workloads from a single app repo", func() {
->>>>>>> d367b403
+		start := time.Now()
+		defer func() {
+			metrics.AddRecord(contextDirectory, start, time.Now(), fmt.Sprintf("Integration Test %s", metricID), "Runtime")
+		}()
 		var repoAbsolutePath string
 		tip1 := generateTestInputs()
 		tip2 := generateTestInputs()
@@ -609,15 +551,11 @@
 		})
 	})
 
-<<<<<<< HEAD
-	It("Verify that wego can add multiple apps dir to the cluster using single repo for wego config", func() {
-		start := time.Now()
-		defer func() {
-			metrics.AddRecord(globalParameters.ContextDB, start, time.Now(), fmt.Sprintf("Integration Test %s", metricID), "Runtime")
-		}()
-=======
 	It("Verify that gitops can add multiple apps dir to the cluster using single repo for gitops config", func() {
->>>>>>> d367b403
+		start := time.Now()
+		defer func() {
+			metrics.AddRecord(contextDirectory, start, time.Now(), fmt.Sprintf("Integration Test %s", metricID), "Runtime")
+		}()
 		var repoAbsolutePath string
 		var configRepoRemoteURL string
 		private := true
@@ -683,15 +621,11 @@
 		})
 	})
 
-<<<<<<< HEAD
-	It("Verify that wego can add multiple apps dir to the cluster using single app and wego config repo", func() {
-		start := time.Now()
-		defer func() {
-			metrics.AddRecord(globalParameters.ContextDB, start, time.Now(), fmt.Sprintf("Integration Test %s", metricID), "Runtime")
-		}()
-=======
 	It("Verify that gitops can add multiple apps dir to the cluster using single app and gitops config repo", func() {
->>>>>>> d367b403
+		start := time.Now()
+		defer func() {
+			metrics.AddRecord(contextDirectory, start, time.Now(), fmt.Sprintf("Integration Test %s", metricID), "Runtime")
+		}()
 		var repoAbsolutePath string
 		private := true
 		tip1 := generateTestInputs()
@@ -742,15 +676,11 @@
 		})
 	})
 
-<<<<<<< HEAD
-	It("Verify that wego can deploy an app with app-config-url set to <url>", func() {
-		start := time.Now()
-		defer func() {
-			metrics.AddRecord(globalParameters.ContextDB, start, time.Now(), fmt.Sprintf("Integration Test %s", metricID), "Runtime")
-		}()
-=======
 	It("Verify that gitops can deploy an app with app-config-url set to <url>", func() {
->>>>>>> d367b403
+		start := time.Now()
+		defer func() {
+			metrics.AddRecord(contextDirectory, start, time.Now(), fmt.Sprintf("Integration Test %s", metricID), "Runtime")
+		}()
 		var repoAbsolutePath string
 		var configRepoRemoteURL string
 		var listOutput string
@@ -920,15 +850,11 @@
 		})
 	})
 
-<<<<<<< HEAD
-	It("SmokeTest - Verify that wego can deploy multiple apps one with private and other with public repo", func() {
-		start := time.Now()
-		defer func() {
-			metrics.AddRecord(globalParameters.ContextDB, start, time.Now(), fmt.Sprintf("Integration Test %s", metricID), "Runtime")
-		}()
-=======
 	It("SmokeTest - Verify that gitops can deploy multiple apps one with private and other with public repo (e2e flow)", func() {
->>>>>>> d367b403
+		start := time.Now()
+		defer func() {
+			metrics.AddRecord(contextDirectory, start, time.Now(), fmt.Sprintf("Integration Test %s", metricID), "Runtime")
+		}()
 		var listOutput string
 		var pauseOutput string
 		var unpauseOutput string
@@ -1164,15 +1090,11 @@
 		})
 	})
 
-<<<<<<< HEAD
-	It("Verify that wego can deploy a helm app from a git repo with app-config-url set to NONE", func() {
-		start := time.Now()
-		defer func() {
-			metrics.AddRecord(globalParameters.ContextDB, start, time.Now(), fmt.Sprintf("Integration Test %s", metricID), "Runtime")
-		}()
-=======
 	It("SmokeTest - Verify that gitops can deploy a helm app from a git repo with app-config-url set to NONE", func() {
->>>>>>> d367b403
+		start := time.Now()
+		defer func() {
+			metrics.AddRecord(contextDirectory, start, time.Now(), fmt.Sprintf("Integration Test %s", metricID), "Runtime")
+		}()
 		var repoAbsolutePath string
 		var reAddOutput string
 		var removeOutput *gexec.Session
@@ -1259,15 +1181,11 @@
 		})
 	})
 
-<<<<<<< HEAD
-	It("Verify that wego can deploy a helm app from a git repo with app-config-url set to default", func() {
-		start := time.Now()
-		defer func() {
-			metrics.AddRecord(globalParameters.ContextDB, start, time.Now(), fmt.Sprintf("Integration Test %s", metricID), "Runtime")
-		}()
-=======
 	It("Verify that gitops can deploy a helm app from a git repo with app-config-url set to default", func() {
->>>>>>> d367b403
+		start := time.Now()
+		defer func() {
+			metrics.AddRecord(contextDirectory, start, time.Now(), fmt.Sprintf("Integration Test %s", metricID), "Runtime")
+		}()
 		var repoAbsolutePath string
 		public := false
 		appName := "my-helm-app"
@@ -1310,15 +1228,11 @@
 		})
 	})
 
-<<<<<<< HEAD
-	It("Verify that wego can deploy a helm app from a git repo with app-config-url set to <url>", func() {
-		start := time.Now()
-		defer func() {
-			metrics.AddRecord(globalParameters.ContextDB, start, time.Now(), fmt.Sprintf("Integration Test %s", metricID), "Runtime")
-		}()
-=======
 	It("Verify that gitops can deploy a helm app from a git repo with app-config-url set to <url>", func() {
->>>>>>> d367b403
+		start := time.Now()
+		defer func() {
+			metrics.AddRecord(contextDirectory, start, time.Now(), fmt.Sprintf("Integration Test %s", metricID), "Runtime")
+		}()
 		var repoAbsolutePath string
 		var configRepoAbsolutePath string
 		private := true
@@ -1387,15 +1301,11 @@
 
 	})
 
-<<<<<<< HEAD
-	It("Verify that wego can deploy multiple helm apps from a helm repo with app-config-url set to <url>", func() {
-		start := time.Now()
-		defer func() {
-			metrics.AddRecord(globalParameters.ContextDB, start, time.Now(), fmt.Sprintf("Integration Test %s", metricID), "Runtime")
-		}()
-=======
 	It("Verify that gitops can deploy multiple helm apps from a helm repo with app-config-url set to <url>", func() {
->>>>>>> d367b403
+		start := time.Now()
+		defer func() {
+			metrics.AddRecord(contextDirectory, start, time.Now(), fmt.Sprintf("Integration Test %s", metricID), "Runtime")
+		}()
 		var repoAbsolutePath string
 		var listOutput string
 		var appStatus1 string
@@ -1502,15 +1412,11 @@
 		})
 	})
 
-<<<<<<< HEAD
-	It("Verify that wego can deploy a helm app from a helm repo with app-config-url set to NONE", func() {
-		start := time.Now()
-		defer func() {
-			metrics.AddRecord(globalParameters.ContextDB, start, time.Now(), fmt.Sprintf("Integration Test %s", metricID), "Runtime")
-		}()
-=======
 	It("Verify that gitops can deploy a helm app from a helm repo with app-config-url set to NONE", func() {
->>>>>>> d367b403
+		start := time.Now()
+		defer func() {
+			metrics.AddRecord(contextDirectory, start, time.Now(), fmt.Sprintf("Integration Test %s", metricID), "Runtime")
+		}()
 		appName := "loki"
 		workloadName := "loki-0"
 		helmRepoURL := "https://charts.kube-ops.io"
@@ -1544,7 +1450,7 @@
 	It("Verify that a PR is raised against a user repo when skipping auto-merge", func() {
 		start := time.Now()
 		defer func() {
-			metrics.AddRecord(globalParameters.ContextDB, start, time.Now(), fmt.Sprintf("Integration Test %s", metricID), "Runtime")
+			metrics.AddRecord(contextDirectory, start, time.Now(), fmt.Sprintf("Integration Test %s", metricID), "Runtime")
 		}()
 		var repoAbsolutePath string
 		tip := generateTestInputs()
@@ -1599,7 +1505,7 @@
 	It("Verify that a PR can be raised against an external repo with app-config-url set to <url>", func() {
 		start := time.Now()
 		defer func() {
-			metrics.AddRecord(globalParameters.ContextDB, start, time.Now(), fmt.Sprintf("Integration Test %s", metricID), "Runtime")
+			metrics.AddRecord(contextDirectory, start, time.Now(), fmt.Sprintf("Integration Test %s", metricID), "Runtime")
 		}()
 		var repoAbsolutePath string
 		var configRepoRemoteURL string
@@ -1663,7 +1569,7 @@
 	It("Verify that a PR fails when raised against the same app-repo with different branch and app", func() {
 		start := time.Now()
 		defer func() {
-			metrics.AddRecord(globalParameters.ContextDB, start, time.Now(), fmt.Sprintf("Integration Test %s", metricID), "Runtime")
+			metrics.AddRecord(contextDirectory, start, time.Now(), fmt.Sprintf("Integration Test %s", metricID), "Runtime")
 		}()
 		var repoAbsolutePath string
 		tip := generateTestInputs()
