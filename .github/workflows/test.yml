on:
  push:
    branches:
      - main
  pull_request:
  workflow_dispatch:

name: run tests
jobs:
  lint:
    runs-on: ubuntu-latest
    steps:
    - name: Install Go
      uses: actions/setup-go@v2
      with:
        go-version: 1.16.x
    - name: Checkout code
      uses: actions/checkout@v2
    - name: Cache node modules
      uses: actions/cache@v2
      env:
        cache-name: cache-node-modules
      with:
        # npm cache files are stored in `~/.npm` on Linux/macOS
        path: ~/.npm
        key: ${{ runner.os }}-build-${{ env.cache-name }}-${{ hashFiles('**/package-lock.json') }}
        restore-keys: |
          ${{ runner.os }}-build-${{ env.cache-name }}-
          ${{ runner.os }}-build-
          ${{ runner.os }}-
    - name: Use Node.js ${{ matrix.node-version }}
      uses: actions/setup-node@v1
      with:
        node-version: 14.x
    - name: Install UI Deps
      run: npm ci
    - name: Fake Install flux
      run: mkdir -p pkg/flux/bin && touch pkg/flux/bin/flux
    - name: Build UI Assets
      run: make cmd/gitops/ui/run/dist/index.html
    - name: Check Format
      run: make check-format
    - name: Run linters
      uses: golangci/golangci-lint-action@v2
      with:
        version: v1.42.1
        args: --timeout=600s
        skip-go-installation: true

  build:
    runs-on: ubuntu-latest
    steps:
    - name: Install Go
      uses: actions/setup-go@v2
      with:
        go-version: 1.16.x
    - name: Checkout code
      uses: actions/checkout@v2
    - name: Clean
      run: make clean
    - name: build
      run: make gitops
    - name: Store gitops binaries
      uses: actions/upload-artifact@v2
      with:
          name: gitops-binaries
          path: bin
          retention-days: 1

  test:
    runs-on: ubuntu-latest
    steps:
    - name: Install lcov
      run:  sudo apt-get install -y lcov
    - name: Install Go
      uses: actions/setup-go@v2
      with:
        go-version: 1.16.x
    - name: Checkout code
      uses: actions/checkout@v2
    - name: Install UI Deps
      run: npm ci
    # - name: NPM Audit
    #   run: npm audit
    - name: Build UI Assets
      run: make cmd/gitops/ui/run/dist/main.js
    - name: Set up kubebuilder
      uses: fluxcd/pkg/actions/kubebuilder@main
    - name: Set up flux dir but let dependencies install flux
      run: mkdir -p pkg/flux/bin && tools/download-deps.sh $PWD/tools/dependencies.toml
    - name: Unit Tests with Coverage
      run: make coverage/merged.lcov
      env:
        KUBEBUILDER_ASSETS: ${{ github.workspace }}/kubebuilder/bin
    - name: Coveralls
      uses: coverallsapp/github-action@v1.1.2
      with:
          github-token: ${{ secrets.github_token }}
          path-to-lcov: merged.lcov

  smoke-tests:
    runs-on: ubuntu-latest
    needs: build
    timeout-minutes: 60
    env:
        GITHUB_ORG: weaveworks-gitops-test
        GITHUB_TOKEN: "${{ secrets.WEAVE_GITOPS_TEST_WEAVEWORKS_WEAVE_GITOPS_BOT_TOKEN }}"
        GITHUB_KEY: "${{ secrets.WEAVE_GITOPS_TEST_WEAVEWORKS_WEAVE_GITOPS_BOT_SSH_KEY }}"
        ARTIFACTS_BASE_DIR: "/tmp/gitops-test"
    steps:
    - name: Install Go
      uses: actions/setup-go@v2
      with:
        go-version: 1.16.3
    - name: Checkout code
      uses: actions/checkout@v2
<<<<<<< HEAD
#    - uses: azure/setup-kubectl@v1
#      with:
#        version: 'v1.21.3' # default is latest stable
#    - name: Setup selenium standalone server
#      run: |
#        sudo apt-get update
#        sudo apt-get install -y xvfb
#        sudo apt-get install -y google-chrome-stable
#
#        wget https://chromedriver.storage.googleapis.com/92.0.4515.107/chromedriver_linux64.zip
#        unzip chromedriver_linux64.zip
#        sudo mv -f chromedriver /usr/local/bin/chromedriver
#
#        mkdir -p cmd/selenium
#        cd cmd/selenium
#        wget  https://selenium-release.storage.googleapis.com/3.14/selenium-server-standalone-3.14.0.jar
#        mv selenium-server-standalone-3.14.0.jar selenium-server-standalone.jar
#
#        xvfb-run -a --server-args="-screen 0 1280x1024x24" java -jar ./selenium-server-standalone.jar &
#        cd -
#    - name: Setup Kubernetes
#      uses: engineerd/setup-kind@v0.5.0
#      with:
#        name: "${{ format('katc-{0}', github.run_id) }}"
#        version: "v0.11.0"
#        image: kindest/node:v1.20.7
#        config: "./test/acceptance/test/configs/kind-config.yaml"
=======
    - name: Setup selenium standalone server
      run: |
        sudo apt-get update
        sudo apt-get install -y xvfb
        sudo apt-get install -y google-chrome-stable

        wget https://chromedriver.storage.googleapis.com/92.0.4515.107/chromedriver_linux64.zip
        unzip chromedriver_linux64.zip
        sudo mv -f chromedriver /usr/local/bin/chromedriver

        mkdir -p cmd/selenium
        cd cmd/selenium
        wget  https://selenium-release.storage.googleapis.com/3.14/selenium-server-standalone-3.14.0.jar
        mv selenium-server-standalone-3.14.0.jar selenium-server-standalone.jar

        xvfb-run -a --server-args="-screen 0 1280x1024x24" java -jar ./selenium-server-standalone.jar &
        cd -
>>>>>>> 3d359daa
    - name: Setup Kubernetes
      uses: engineerd/setup-kind@v0.5.0
      with:
        name: "${{ format('katc-{0}', github.run_id) }}"
        version: "v0.11.0"
        image: kindest/node:v1.20.7
        config: "./test/acceptance/test/configs/kind-config.yaml"
    - name: Kind-check
      run: |
        kubectl get pods -A
    - name: Download gitops binaries
      uses: actions/download-artifact@v2
      with:
        name: gitops-binaries
        path: bin
    - name: Change bin permissions
      run: |
        chmod +x bin/gitops
        ls -la bin
    - name: Download dependecies
      run: |
        make dependencies
    - name: Set up ssh agent
      uses: webfactory/ssh-agent@v0.5.2
      with:
        ssh-private-key: ${{ secrets.WEAVE_GITOPS_TEST_WEAVEWORKS_WEAVE_GITOPS_BOT_SSH_KEY }}
    - name: Configure git settings
      run: |
        git config --global init.defaultBranch main
        git config --global user.email "weave-test-user@example.com"
        git config --global user.name "Testy McTestFace"
        git config --global url.ssh://git@github.com/.insteadOf https://github.com/
    - name: Run smoke tests from acceptance suite
      run: |
<<<<<<< HEAD
        export WEGO_BIN_PATH=$(pwd)/bin/wego
        export CLUSTER_PROVIDER=kind
=======
        export WEGO_BIN_PATH=$(pwd)/bin/gitops
        export CLUSTER_PROVIDER=kubectl
>>>>>>> 3d359daa
        export DELETE_WEGO_RUNTIME_ON_EACH_TEST=true
        go get github.com/onsi/ginkgo/ginkgo
        go get github.com/onsi/gomega
        ginkgo --focus=SmokeTest --randomizeSuites --reportFile=${{ env. ARTIFACTS_BASE_DIR }}/smoke-test-results.xml -v ./test/acceptance/test/...
    - name: Store smoke test results
      if: ${{ always() }}
      uses: actions/upload-artifact@v2
      with:
        name: smoke-test-artifacts
        path: ${{ env. ARTIFACTS_BASE_DIR }}
        retention-days: 1
  acceptance-tests:
    runs-on: ubuntu-latest
    needs: [build, test]
    timeout-minutes: 90
    env:
        GITHUB_ORG: weaveworks-gitops-test
        GITHUB_TOKEN: "${{ secrets.WEAVE_GITOPS_TEST_WEAVEWORKS_WEAVE_GITOPS_BOT_TOKEN }}"
        GITHUB_KEY: "${{ secrets.WEAVE_GITOPS_TEST_WEAVEWORKS_WEAVE_GITOPS_BOT_SSH_KEY }}"
        ARTIFACTS_BASE_DIR: "/tmp/gitops-test"
    steps:
    - name: Install Go
      uses: actions/setup-go@v2
      with:
        go-version: 1.16.x
    - name: Checkout code
      uses: actions/checkout@v2
    - name: Setup selenium standalone server
      run: |
        sudo apt-get update
        sudo apt-get install -y xvfb
        sudo apt-get install -y google-chrome-stable

        wget https://chromedriver.storage.googleapis.com/92.0.4515.107/chromedriver_linux64.zip
        unzip chromedriver_linux64.zip
        sudo mv -f chromedriver /usr/local/bin/chromedriver

        mkdir -p cmd/selenium
        cd cmd/selenium
        wget  https://selenium-release.storage.googleapis.com/3.14/selenium-server-standalone-3.14.0.jar
        mv selenium-server-standalone-3.14.0.jar selenium-server-standalone.jar

        xvfb-run -a --server-args="-screen 0 1280x1024x24" java -jar ./selenium-server-standalone.jar &
        cd -
    - name: Setup Kubernetes
      uses: engineerd/setup-kind@v0.5.0
      with:
        name: "${{ format('katc-{0}', github.run_id) }}"
        version: "v0.11.0"
        image: kindest/node:v1.20.7
        config: "./test/acceptance/test/configs/kind-config.yaml"
    - name: Kind-check
      run: |
        kubectl get pods -A
    - name: Download gitops binaries
      uses: actions/download-artifact@v2
      with:
        name: gitops-binaries
        path: bin
    - name: Change bin permissions
      run: |
        chmod +x bin/gitops
        ls -la bin
    - name: Download dependecies
      run: |
        make dependencies
    - name: Set up ssh agent
      uses: webfactory/ssh-agent@v0.5.2
      with:
        ssh-private-key: ${{ secrets.WEAVE_GITOPS_TEST_WEAVEWORKS_WEAVE_GITOPS_BOT_SSH_KEY }}
    - name: Configure git settings
      run: |
        git config --global init.defaultBranch main
        git config --global user.email "weave-test-user@example.com"
        git config --global user.name "Testy McTestFace"
        git config --global url.ssh://git@github.com/.insteadOf https://github.com/
    - name: Run Full Acceptance Suite
      run: |
        export PATH=${PATH}:`go env GOPATH`/bin
<<<<<<< HEAD
        export WEGO_BIN_PATH=$(pwd)/bin/wego
        export CLUSTER_PROVIDER=kind
=======
        export WEGO_BIN_PATH=$(pwd)/bin/gitops
        export CLUSTER_PROVIDER=kubectl
>>>>>>> 3d359daa
        go get github.com/onsi/ginkgo/ginkgo
        go get github.com/onsi/gomega/...
        ginkgo --randomizeSuites -skip="SmokeTest" --reportFile=${{ env. ARTIFACTS_BASE_DIR }}/acceptance-test-results.xml -v ./test/acceptance/test/...
    - name: Store acceptance test results
      if: ${{ always() }}
      uses: actions/upload-artifact@v2
      with:
        name: acceptance-test-artifacts
        path: ${{ env.ARTIFACTS_BASE_DIR }}
        retention-days: 1
  library-integration-test:
    runs-on: ubuntu-latest
    steps:
      - name: Checkout repository
        uses: actions/checkout@v2
      - name: Setup Docker Buildx
        uses: docker/setup-buildx-action@94ab11c41e45d028884a99163086648e898eed25
      - name: Run Library Integration Test
        env:
          GITHUB_TOKEN: "${{ secrets.github_token }}"
        run: make lib-test<|MERGE_RESOLUTION|>--- conflicted
+++ resolved
@@ -114,7 +114,6 @@
         go-version: 1.16.3
     - name: Checkout code
       uses: actions/checkout@v2
-<<<<<<< HEAD
 #    - uses: azure/setup-kubectl@v1
 #      with:
 #        version: 'v1.21.3' # default is latest stable
@@ -142,25 +141,6 @@
 #        version: "v0.11.0"
 #        image: kindest/node:v1.20.7
 #        config: "./test/acceptance/test/configs/kind-config.yaml"
-=======
-    - name: Setup selenium standalone server
-      run: |
-        sudo apt-get update
-        sudo apt-get install -y xvfb
-        sudo apt-get install -y google-chrome-stable
-
-        wget https://chromedriver.storage.googleapis.com/92.0.4515.107/chromedriver_linux64.zip
-        unzip chromedriver_linux64.zip
-        sudo mv -f chromedriver /usr/local/bin/chromedriver
-
-        mkdir -p cmd/selenium
-        cd cmd/selenium
-        wget  https://selenium-release.storage.googleapis.com/3.14/selenium-server-standalone-3.14.0.jar
-        mv selenium-server-standalone-3.14.0.jar selenium-server-standalone.jar
-
-        xvfb-run -a --server-args="-screen 0 1280x1024x24" java -jar ./selenium-server-standalone.jar &
-        cd -
->>>>>>> 3d359daa
     - name: Setup Kubernetes
       uses: engineerd/setup-kind@v0.5.0
       with:
@@ -195,13 +175,8 @@
         git config --global url.ssh://git@github.com/.insteadOf https://github.com/
     - name: Run smoke tests from acceptance suite
       run: |
-<<<<<<< HEAD
-        export WEGO_BIN_PATH=$(pwd)/bin/wego
-        export CLUSTER_PROVIDER=kind
-=======
         export WEGO_BIN_PATH=$(pwd)/bin/gitops
         export CLUSTER_PROVIDER=kubectl
->>>>>>> 3d359daa
         export DELETE_WEGO_RUNTIME_ON_EACH_TEST=true
         go get github.com/onsi/ginkgo/ginkgo
         go get github.com/onsi/gomega
@@ -213,9 +188,10 @@
         name: smoke-test-artifacts
         path: ${{ env. ARTIFACTS_BASE_DIR }}
         retention-days: 1
+
   acceptance-tests:
     runs-on: ubuntu-latest
-    needs: [build, test]
+    needs: [lint, build, test]
     timeout-minutes: 90
     env:
         GITHUB_ORG: weaveworks-gitops-test
@@ -281,16 +257,11 @@
     - name: Run Full Acceptance Suite
       run: |
         export PATH=${PATH}:`go env GOPATH`/bin
-<<<<<<< HEAD
-        export WEGO_BIN_PATH=$(pwd)/bin/wego
-        export CLUSTER_PROVIDER=kind
-=======
         export WEGO_BIN_PATH=$(pwd)/bin/gitops
         export CLUSTER_PROVIDER=kubectl
->>>>>>> 3d359daa
         go get github.com/onsi/ginkgo/ginkgo
         go get github.com/onsi/gomega/...
-        ginkgo --randomizeSuites -skip="SmokeTest" --reportFile=${{ env. ARTIFACTS_BASE_DIR }}/acceptance-test-results.xml -v ./test/acceptance/test/...
+        ginkgo --randomizeSuites --reportFile=${{ env. ARTIFACTS_BASE_DIR }}/acceptance-test-results.xml -v ./test/acceptance/test/...
     - name: Store acceptance test results
       if: ${{ always() }}
       uses: actions/upload-artifact@v2
