on:
  push:
    paths-ignore:
      - 'doc/**'
    branches:
      - main
  pull_request:
    branches:
      - main
  workflow_dispatch:

name: run tests
jobs:
  lint:
    runs-on: ubuntu-latest
    steps:
    - name: Install Go
      uses: actions/setup-go@v2
      with:
        go-version: 1.17.X
    - name: Checkout code
      uses: actions/checkout@v2
    - name: Cache node modules
      uses: actions/cache@v2
      env:
        cache-name: cache-node-modules
      with:
        # npm cache files are stored in `~/.npm` on Linux/macOS
        path: ~/.npm
        key: ${{ runner.os }}-build-${{ env.cache-name }}-${{ hashFiles('**/package-lock.json') }}
        restore-keys: |
          ${{ runner.os }}-build-${{ env.cache-name }}-
          ${{ runner.os }}-build-
          ${{ runner.os }}-
    - name: Use Node.js ${{ matrix.node-version }}
      uses: actions/setup-node@v1
      with:
        node-version: 14.x
    - name: Install UI Deps
      run: make node_modules
    - name: Check Git State
      run: git diff --no-ext-diff --exit-code
    - name: Check Format
      run: make check-format
    - name: Run linters
      uses: golangci/golangci-lint-action@v2
      with:
        version: v1.42.1
        args: --timeout=600s
        skip-go-installation: true

  build:
    runs-on: ubuntu-latest
    steps:
    - name: Install Go
      uses: actions/setup-go@v2
      with:
        go-version: 1.17.X
    - name: Checkout code
      uses: actions/checkout@v2
    - name: Clean
      run: make clean
    - name: build
      run: make gitops
    - name: Store gitops binaries
      uses: actions/upload-artifact@v2
      with:
          name: gitops-binaries
          path: bin
          retention-days: 1

  test:
    env:
        GITLAB_TOKEN: ${{ secrets.GITLAB_TOKEN }}
        GITLAB_ORG: ${{ secrets.GITLAB_ORG }}
        GITHUB_TOKEN: "${{ secrets.WEAVE_GITOPS_TEST_WEAVEWORKS_WEAVE_GITOPS_BOT_TOKEN }}"
        GITHUB_ORG: weaveworks-gitops-test
        KUBEBUILDER_ASSETS: ${{ github.workspace }}/kubebuilder/bin
    runs-on: ubuntu-latest
    steps:
    - name: Install lcov
      run:  sudo apt-get install -y lcov
    - name: Install Go
      uses: actions/setup-go@v2
      with:
        go-version: 1.17.X
    - name: Checkout code
      uses: actions/checkout@v2
    - name: Set up ssh
      uses: ./.github/actions/setup-ssh
      with:
        github-ssh-private-key: ${{ secrets.WEAVE_GITOPS_TEST_WEAVEWORKS_WEAVE_GITOPS_BOT_SSH_KEY }}
        gitlab-ssh-private-key: ${{ secrets.GITLAB_KEY }}
    - name: Build UI
      run: make ui
    - name: UI Deps Audit
      run: make ui-audit
    - name: Set up kubebuilder
      uses: fluxcd/pkg/actions/kubebuilder@main
    - name: Set up flux dir but let dependencies install flux
      run: mkdir -p pkg/flux/bin && tools/download-deps.sh $PWD/tools/dependencies.toml
    - name: Frontend Tests with Coverage
      run: make coverage/lcov.info
    - name: Unit Tests with Coverage
      run: make coverage/unittest.info
    - name: Integration Tests with Coverage
      run: make coverage/integrationtest.info
    - name: Merge Coverage Reports
      run: make merged.lcov
    - name: Coveralls
      uses: coverallsapp/github-action@v1.1.2
      with:
          github-token: ${{ secrets.github_token }}
          path-to-lcov: merged.lcov

<<<<<<< HEAD
  smoke-tests:
    runs-on: ubuntu-latest
    needs: build
    timeout-minutes: 60
    steps:
    - uses: actions/checkout@v2
    - uses: ./.github/actions/run-acceptance-test
      with:
        result-prefix: 'smoke-'
        focus-or-skip: "--focus='SmokeTestShort'"
        github-key: ${{ secrets.WEAVE_GITOPS_TEST_WEAVEWORKS_WEAVE_GITOPS_BOT_SSH_KEY }}
        github-token: ${{ secrets.WEAVE_GITOPS_TEST_WEAVEWORKS_WEAVE_GITOPS_BOT_TOKEN }}
        gitlab-key: ${{ secrets.GITLAB_KEY }}
        gitlab-token: ${{ secrets.GITLAB_TOKEN }}
        gitlab-org: ${{ secrets.GITLAB_ORG }}
        artifacts-base-dir: "/tmp/gitops-test"

  tmp-hack-remove-when-gitlab-is-fixed:
    name: "smoke-tests-long (gitlab)"
    runs-on: ubuntu-latest
    steps:
      - run: echo "Disabled until gitlab account is fixed"

  smoke-tests-long:
    runs-on: ubuntu-latest
    needs: build
    timeout-minutes: 60
    strategy:
      matrix:
        git-provider:
          - github
          #- gitlab
    steps:
    - uses: actions/checkout@v2
    - uses: ./.github/actions/run-acceptance-test
      with:
        result-prefix: 'smoke-long-'
        focus-or-skip: "--focus='SmokeTestLong'"
        github-key: ${{ secrets.WEAVE_GITOPS_TEST_WEAVEWORKS_WEAVE_GITOPS_BOT_SSH_KEY }}
        github-token: ${{ secrets.WEAVE_GITOPS_TEST_WEAVEWORKS_WEAVE_GITOPS_BOT_TOKEN }}
        gitlab-key: ${{ secrets.GITLAB_KEY }}
        gitlab-token: ${{ secrets.GITLAB_TOKEN }}
        gitlab-org: ${{ secrets.GITLAB_ORG }}
        git-provider: ${{ matrix.git-provider }}
        artifacts-base-dir: "/tmp/gitops-test"

  acceptance-tests-0:
    runs-on: ubuntu-latest
    needs: [lint, build]
    timeout-minutes: 90
    steps:
    - uses: actions/checkout@v2
    - uses: ./.github/actions/run-acceptance-test
      with:
        focus-or-skip: "--skip='Test1|Test2|Test3|SmokeTest|SmokeTestLong|UITest'"
        github-key: ${{ secrets.WEAVE_GITOPS_TEST_WEAVEWORKS_WEAVE_GITOPS_BOT_SSH_KEY }}
        github-token: ${{ secrets.WEAVE_GITOPS_TEST_WEAVEWORKS_WEAVE_GITOPS_BOT_TOKEN }}
        gitlab-key: ${{ secrets.GITLAB_KEY }}
        gitlab-token: ${{ secrets.GITLAB_TOKEN }}
        gitlab-org: ${{ secrets.GITLAB_ORG }}
        artifacts-base-dir: "/tmp/gitops-test"

  acceptance-tests-1:
    runs-on: ubuntu-latest
    needs: [lint, build]
    timeout-minutes: 90
    steps:
    - uses: actions/checkout@v2
    - uses: ./.github/actions/run-acceptance-test
      with:
        result-prefix: 'kustomize-'
        focus-or-skip: "--focus='Test1'"
        github-key: ${{ secrets.WEAVE_GITOPS_TEST_WEAVEWORKS_WEAVE_GITOPS_BOT_SSH_KEY }}
        github-token: ${{ secrets.WEAVE_GITOPS_TEST_WEAVEWORKS_WEAVE_GITOPS_BOT_TOKEN }}
        gitlab-key: ${{ secrets.GITLAB_KEY }}
        gitlab-token: ${{ secrets.GITLAB_TOKEN }}
        gitlab-org: ${{ secrets.GITLAB_ORG }}
        artifacts-base-dir: "/tmp/gitops-test"

#  acceptance-tests-2:
#    runs-on: ubuntu-latest
#    needs: [lint, build]
#    timeout-minutes: 90
#    steps:
#    - uses: actions/checkout@v2
#    - uses: ./.github/actions/run-acceptance-test
#      with:
#        result-prefix: 'kustomize-multiple-'
#        focus-or-skip: "--focus='Test2'"
#        github-key: ${{ secrets.WEAVE_GITOPS_TEST_WEAVEWORKS_WEAVE_GITOPS_BOT_SSH_KEY }}
#        github-token: ${{ secrets.WEAVE_GITOPS_TEST_WEAVEWORKS_WEAVE_GITOPS_BOT_TOKEN }}
#        gitlab-key: ${{ secrets.GITLAB_KEY }}
#        gitlab-token: ${{ secrets.GITLAB_TOKEN }}
#        gitlab-org: ${{ secrets.GITLAB_ORG }}
#        artifacts-base-dir: "/tmp/gitops-test"
#
#  acceptance-tests-3:
#    runs-on: ubuntu-latest
#    needs: [lint, build]
#    timeout-minutes: 90
#    steps:
#    - uses: actions/checkout@v2
#    - uses: ./.github/actions/run-acceptance-test
#      with:
#        result-prefix: 'test3-'
#        focus-or-skip: "--focus='Test3'"
#        github-key: ${{ secrets.WEAVE_GITOPS_TEST_WEAVEWORKS_WEAVE_GITOPS_BOT_SSH_KEY }}
#        github-token: ${{ secrets.WEAVE_GITOPS_TEST_WEAVEWORKS_WEAVE_GITOPS_BOT_TOKEN }}
#        gitlab-key: ${{ secrets.GITLAB_KEY }}
#        gitlab-token: ${{ secrets.GITLAB_TOKEN }}
#        gitlab-org: ${{ secrets.GITLAB_ORG }}
#        artifacts-base-dir: "/tmp/gitops-test"

=======
>>>>>>> b7f24ca6
  ui-tests:
    runs-on: ubuntu-latest
    needs: [lint, build]
    timeout-minutes: 90
    steps:
    - uses: actions/checkout@v2
    - uses: ./.github/actions/run-acceptance-test
      with:
        result-prefix: 'ui-test-'
        focus-or-skip: "--focus='UITest'"
        github-key: ${{ secrets.WEAVE_GITOPS_TEST_WEAVEWORKS_WEAVE_GITOPS_BOT_SSH_KEY }}
        github-token: ${{ secrets.WEAVE_GITOPS_TEST_WEAVEWORKS_WEAVE_GITOPS_BOT_TOKEN }}
        gitlab-key: ${{ secrets.GITLAB_KEY }}
        gitlab-token: ${{ secrets.GITLAB_TOKEN }}
        gitlab-org: ${{ secrets.GITLAB_ORG }}
        artifacts-base-dir: "/tmp/gitops-test"

  notify-failure:
    name: Send failure notifications
    runs-on: ubuntu-latest
    needs:
      - test
      - smoke-tests
      - smoke-tests-long
      - acceptance-tests-0
      - acceptance-tests-1
#      - acceptance-tests-2
#      - acceptance-tests-3
      - ui-tests
    if: ${{ failure() }}
    steps:
      - id: short-sha
        name: Get short commit SHA
        run: |
          sha=$(echo ${{ github.sha }} | cut -b -7)
          echo "::set-output name=sha::$sha"
      - id: commit-subject
        name: Escape the first line of the commit message
        if: ${{ github.event_name == 'push' }}
        run: |
          subject=$(jq -r '.head_commit.message | split("\n")[0]|@json' <${{ github.event_path }})
          echo "::set-output name=subject::$subject"
      - name: Send team Slack notification
        uses: actions-ecosystem/action-slack-notifier@fc778468d09c43a6f4d1b8cccaca59766656996a
        if: ${{ github.event_name == 'push' && github.ref == 'refs/heads/main' }}
        with:
          slack_token: ${{ secrets.SLACK_TOKEN_BLUETONIUM }}
          channel: team-bluetonium
          custom_payload: |
            {
              "blocks": [
                {
                  "type": "section",
                  "text": {
                    "type": "mrkdwn",
                    "text": ":red_circle: <${{ github.server_url }}/${{ github.repository }}/actions/runs/${{ github.run_id }}|Weave GitOps tests failed on `${{ github.ref_name }}`>"
                  }
                },
                {
                  "type": "header",
                  "text": {
                    "type": "plain_text",
                    "text": ":memo: Commit information"
                  }
                },
                {
                  "type": "section",
                  "text": {
                    "type": "plain_text",
                    "text": ${{ steps.commit-subject.outputs.subject }}
                  }
                },
                {
                  "type": "section",
                  "text": {
                    "type": "mrkdwn",
                    "text": "<${{ github.event.head_commit.url }}|:github: View on GitHub>"
                  }
                },
                {
                  "type": "section",
                  "fields": [
                    {
                      "type": "mrkdwn",
                      "text": ":bust_in_silhouette: ${{ github.event.head_commit.author.name }}"
                    },
                    {
                      "type": "mrkdwn",
                      "text": ":pushpin: `${{ steps.short-sha.outputs.sha }}`"
                    }
                  ]
                }
              ]
            }

  # Commenting while the library code is unused
  # library-integration-test:
  #   runs-on: ubuntu-latest
  #   steps:
  #     - name: Checkout repository
  #       uses: actions/checkout@v2
  #     - name: Setup Docker Buildx
  #       uses: docker/setup-buildx-action@94ab11c41e45d028884a99163086648e898eed25
  #     - name: Run Library Integration Test
  #       env:
  #         GITHUB_TOKEN: "${{ secrets.github_token }}"
  #       run: make lib-test<|MERGE_RESOLUTION|>--- conflicted
+++ resolved
@@ -113,122 +113,6 @@
           github-token: ${{ secrets.github_token }}
           path-to-lcov: merged.lcov
 
-<<<<<<< HEAD
-  smoke-tests:
-    runs-on: ubuntu-latest
-    needs: build
-    timeout-minutes: 60
-    steps:
-    - uses: actions/checkout@v2
-    - uses: ./.github/actions/run-acceptance-test
-      with:
-        result-prefix: 'smoke-'
-        focus-or-skip: "--focus='SmokeTestShort'"
-        github-key: ${{ secrets.WEAVE_GITOPS_TEST_WEAVEWORKS_WEAVE_GITOPS_BOT_SSH_KEY }}
-        github-token: ${{ secrets.WEAVE_GITOPS_TEST_WEAVEWORKS_WEAVE_GITOPS_BOT_TOKEN }}
-        gitlab-key: ${{ secrets.GITLAB_KEY }}
-        gitlab-token: ${{ secrets.GITLAB_TOKEN }}
-        gitlab-org: ${{ secrets.GITLAB_ORG }}
-        artifacts-base-dir: "/tmp/gitops-test"
-
-  tmp-hack-remove-when-gitlab-is-fixed:
-    name: "smoke-tests-long (gitlab)"
-    runs-on: ubuntu-latest
-    steps:
-      - run: echo "Disabled until gitlab account is fixed"
-
-  smoke-tests-long:
-    runs-on: ubuntu-latest
-    needs: build
-    timeout-minutes: 60
-    strategy:
-      matrix:
-        git-provider:
-          - github
-          #- gitlab
-    steps:
-    - uses: actions/checkout@v2
-    - uses: ./.github/actions/run-acceptance-test
-      with:
-        result-prefix: 'smoke-long-'
-        focus-or-skip: "--focus='SmokeTestLong'"
-        github-key: ${{ secrets.WEAVE_GITOPS_TEST_WEAVEWORKS_WEAVE_GITOPS_BOT_SSH_KEY }}
-        github-token: ${{ secrets.WEAVE_GITOPS_TEST_WEAVEWORKS_WEAVE_GITOPS_BOT_TOKEN }}
-        gitlab-key: ${{ secrets.GITLAB_KEY }}
-        gitlab-token: ${{ secrets.GITLAB_TOKEN }}
-        gitlab-org: ${{ secrets.GITLAB_ORG }}
-        git-provider: ${{ matrix.git-provider }}
-        artifacts-base-dir: "/tmp/gitops-test"
-
-  acceptance-tests-0:
-    runs-on: ubuntu-latest
-    needs: [lint, build]
-    timeout-minutes: 90
-    steps:
-    - uses: actions/checkout@v2
-    - uses: ./.github/actions/run-acceptance-test
-      with:
-        focus-or-skip: "--skip='Test1|Test2|Test3|SmokeTest|SmokeTestLong|UITest'"
-        github-key: ${{ secrets.WEAVE_GITOPS_TEST_WEAVEWORKS_WEAVE_GITOPS_BOT_SSH_KEY }}
-        github-token: ${{ secrets.WEAVE_GITOPS_TEST_WEAVEWORKS_WEAVE_GITOPS_BOT_TOKEN }}
-        gitlab-key: ${{ secrets.GITLAB_KEY }}
-        gitlab-token: ${{ secrets.GITLAB_TOKEN }}
-        gitlab-org: ${{ secrets.GITLAB_ORG }}
-        artifacts-base-dir: "/tmp/gitops-test"
-
-  acceptance-tests-1:
-    runs-on: ubuntu-latest
-    needs: [lint, build]
-    timeout-minutes: 90
-    steps:
-    - uses: actions/checkout@v2
-    - uses: ./.github/actions/run-acceptance-test
-      with:
-        result-prefix: 'kustomize-'
-        focus-or-skip: "--focus='Test1'"
-        github-key: ${{ secrets.WEAVE_GITOPS_TEST_WEAVEWORKS_WEAVE_GITOPS_BOT_SSH_KEY }}
-        github-token: ${{ secrets.WEAVE_GITOPS_TEST_WEAVEWORKS_WEAVE_GITOPS_BOT_TOKEN }}
-        gitlab-key: ${{ secrets.GITLAB_KEY }}
-        gitlab-token: ${{ secrets.GITLAB_TOKEN }}
-        gitlab-org: ${{ secrets.GITLAB_ORG }}
-        artifacts-base-dir: "/tmp/gitops-test"
-
-#  acceptance-tests-2:
-#    runs-on: ubuntu-latest
-#    needs: [lint, build]
-#    timeout-minutes: 90
-#    steps:
-#    - uses: actions/checkout@v2
-#    - uses: ./.github/actions/run-acceptance-test
-#      with:
-#        result-prefix: 'kustomize-multiple-'
-#        focus-or-skip: "--focus='Test2'"
-#        github-key: ${{ secrets.WEAVE_GITOPS_TEST_WEAVEWORKS_WEAVE_GITOPS_BOT_SSH_KEY }}
-#        github-token: ${{ secrets.WEAVE_GITOPS_TEST_WEAVEWORKS_WEAVE_GITOPS_BOT_TOKEN }}
-#        gitlab-key: ${{ secrets.GITLAB_KEY }}
-#        gitlab-token: ${{ secrets.GITLAB_TOKEN }}
-#        gitlab-org: ${{ secrets.GITLAB_ORG }}
-#        artifacts-base-dir: "/tmp/gitops-test"
-#
-#  acceptance-tests-3:
-#    runs-on: ubuntu-latest
-#    needs: [lint, build]
-#    timeout-minutes: 90
-#    steps:
-#    - uses: actions/checkout@v2
-#    - uses: ./.github/actions/run-acceptance-test
-#      with:
-#        result-prefix: 'test3-'
-#        focus-or-skip: "--focus='Test3'"
-#        github-key: ${{ secrets.WEAVE_GITOPS_TEST_WEAVEWORKS_WEAVE_GITOPS_BOT_SSH_KEY }}
-#        github-token: ${{ secrets.WEAVE_GITOPS_TEST_WEAVEWORKS_WEAVE_GITOPS_BOT_TOKEN }}
-#        gitlab-key: ${{ secrets.GITLAB_KEY }}
-#        gitlab-token: ${{ secrets.GITLAB_TOKEN }}
-#        gitlab-org: ${{ secrets.GITLAB_ORG }}
-#        artifacts-base-dir: "/tmp/gitops-test"
-
-=======
->>>>>>> b7f24ca6
   ui-tests:
     runs-on: ubuntu-latest
     needs: [lint, build]
