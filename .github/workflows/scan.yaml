--- conflicted
+++ resolved
@@ -26,23 +26,4 @@
         uses: fossa-contrib/fossa-action@v1
         with:
           fossa-api-key: ${{ secrets.FOSSA_API_KEY }}
-<<<<<<< HEAD
-          github-token: ${{ github.token }}
-
-  codeql:
-    name: CodeQL
-    runs-on: ubuntu-latest
-    steps:
-      - name: Checkout repository
-        uses: actions/checkout@v2
-      - name: Initialize CodeQL
-        uses: github/codeql-action/init@v1
-        with:
-          languages: go
-      - name: Autobuild
-        uses: github/codeql-action/autobuild@v1
-      - name: Perform CodeQL Analysis
-        uses: github/codeql-action/analyze@v1
-=======
-          github-token: ${{ github.token }}
->>>>>>> b7f24ca6
+          github-token: ${{ github.token }}